--- conflicted
+++ resolved
@@ -1,58 +1,14 @@
-<<<<<<< HEAD
 import { supportedChains } from '../supported-chains.ts'
 import type { CCIPVersion, Lane } from '../types.ts'
 import { networkInfo } from '../utils.ts'
-=======
-import { Deserializer, Hex } from '@aptos-labs/ts-sdk'
-import { getUint, hexlify } from 'ethers'
-import { type Lane, CCIPVersion, ChainFamily } from '../types.ts'
-import { getDataBytes, networkInfo } from '../utils.ts'
-import { getV16AptosLeafHasher } from './aptos.ts'
->>>>>>> 9f71082e
 import type { LeafHasher } from './common.ts'
 
 // Factory function that returns the right encoder based on the version of the lane
-<<<<<<< HEAD
 export function getLeafHasher<V extends CCIPVersion = CCIPVersion>(lane: Lane<V>): LeafHasher<V> {
   const destFamily = networkInfo(lane.destChainSelector).family
   const chain = supportedChains[destFamily]
   if (!chain) throw new Error(`Unsupported chain family: ${destFamily}`)
   return chain.getDestLeafHasher(lane) as LeafHasher<V>
-=======
-export function getLeafHasher<V extends CCIPVersion = CCIPVersion>({
-  sourceChainSelector,
-  destChainSelector,
-  onRamp,
-  version,
-}: Lane<V>): LeafHasher<V> {
-  switch (version) {
-    case CCIPVersion.V1_2:
-    case CCIPVersion.V1_5:
-      return getV12LeafHasher(sourceChainSelector, destChainSelector, onRamp) as LeafHasher<V>
-    case CCIPVersion.V1_6: {
-      const { family } = networkInfo(destChainSelector)
-      switch (family) {
-        case ChainFamily.Solana:
-          return getV16SolanaLeafHasher(
-            sourceChainSelector,
-            destChainSelector,
-            onRamp,
-          ) as LeafHasher<V>
-        case ChainFamily.Aptos:
-          return getV16AptosLeafHasher(
-            sourceChainSelector,
-            destChainSelector,
-            onRamp,
-          ) as LeafHasher<V>
-        case ChainFamily.EVM:
-          return getV16LeafHasher(sourceChainSelector, destChainSelector, onRamp) as LeafHasher<V>
-        default:
-          throw new Error(`Unsupported destination chain family: ${family as string}`)
-      }
-    }
-    default:
-      throw new Error(`Unsupported CCIP version: ${version}`)
-  }
 }
 
 export function getDestExecDataParser(sourceChainSelector: bigint) {
@@ -71,5 +27,4 @@
     default:
       return (destExecData: string) => getUint(hexlify(getDataBytes(destExecData)))
   }
->>>>>>> 9f71082e
 }