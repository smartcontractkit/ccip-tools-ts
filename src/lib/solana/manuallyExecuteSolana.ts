--- conflicted
+++ resolved
@@ -18,12 +18,8 @@
 } from '@solana/web3.js'
 import type { Layout } from 'buffer-layout'
 import { calculateManualExecProof } from '../execution.ts'
-<<<<<<< HEAD
-import {type CCIPRequest, type ExecutionReport } from '../types.ts'
-=======
 import { fetchOffchainTokenData } from '../offchain.ts'
-import { type CCIPMessage, type CCIPRequest, type ExecutionReport, CCIPVersion } from '../types.ts'
->>>>>>> 9d0339be
+import type { CCIPRequest, ExecutionReport } from '../types.ts'
 import { getClusterUrlByChainSelectorName } from './getClusterByChainSelectorName.ts'
 import { getManuallyExecuteInputs } from './getManuallyExecuteInputs.ts'
 import { getCcipOfframp } from './programs/getCcipOfframp.ts'
