--- conflicted
+++ resolved
@@ -6,6 +6,7 @@
 import type { CCIPMessage_EVM, CCIPMessage_V1_6_EVM } from './evm/messages.ts'
 import type { ExtraArgs } from './extra-args.ts'
 import type { CCIPMessage_V1_6_Solana } from './solana/types.ts'
+import type { CCIPMessage_V1_6_Sui } from './sui/types.ts'
 // v1.6 Base type from EVM contains the intersection of all other CCIPMessage v1.6 types
 export type { CCIPMessage_V1_6 } from './evm/messages.ts'
 
@@ -58,13 +59,12 @@
 } as const
 export type CCIPVersion = (typeof CCIPVersion)[keyof typeof CCIPVersion]
 
-<<<<<<< HEAD
 type ChainFamilyWithId<F extends ChainFamily> = F extends typeof ChainFamily.EVM
-  ? { readonly family: typeof ChainFamily.EVM; readonly chainId: number }
+  ? { readonly family: F; readonly chainId: number }
   : F extends typeof ChainFamily.Solana
-    ? { readonly family: typeof ChainFamily.Solana; readonly chainId: string }
-    : F extends typeof ChainFamily.Aptos
-      ? { readonly family: typeof ChainFamily.Aptos; readonly chainId: `aptos:${number}` }
+    ? { readonly family: F; readonly chainId: string }
+    : F extends typeof ChainFamily.Aptos | typeof ChainFamily.Sui
+      ? { readonly family: F; readonly chainId: `${F}:${number}` }
       : never
 
 export type NetworkInfo<F extends ChainFamily = ChainFamily> = {
@@ -72,73 +72,6 @@
   readonly name: string
   readonly isTestnet: boolean
 } & ChainFamilyWithId<F>
-=======
-export const CCIPContractType = {
-  OnRamp: 'OnRamp',
-  OffRamp: 'OffRamp',
-  CommitStore: 'CommitStore',
-} as const
-export type CCIPContractType = (typeof CCIPContractType)[keyof typeof CCIPContractType]
-
-export const CCIP_ABIs = {
-  [CCIPContractType.OnRamp]: {
-    [CCIPVersion.V1_6]: OnRamp_1_6_ABI,
-    [CCIPVersion.V1_5]: EVM2EVMOnRamp_1_5_ABI,
-    [CCIPVersion.V1_2]: EVM2EVMOnRamp_1_2_ABI,
-  },
-  [CCIPContractType.OffRamp]: {
-    [CCIPVersion.V1_6]: OffRamp_1_6_ABI,
-    [CCIPVersion.V1_5]: EVM2EVMOffRamp_1_5_ABI,
-    [CCIPVersion.V1_2]: EVM2EVMOffRamp_1_2_ABI,
-  },
-  [CCIPContractType.CommitStore]: {
-    [CCIPVersion.V1_6]: OffRamp_1_6_ABI,
-    [CCIPVersion.V1_5]: CommitStore_1_5_ABI,
-    [CCIPVersion.V1_2]: CommitStore_1_2_ABI,
-  },
-} as const satisfies Record<CCIPContractType, Record<CCIPVersion, Abi>>
-
-export type CCIPContractEVM<T extends CCIPContractType, V extends CCIPVersion> = TypedContract<
-  (typeof CCIP_ABIs)[T][V]
->
-
-export type CCIPContractSolana<
-  T extends SolanaCCIPIdl,
-  V extends SupportedSolanaCCIPVersion,
-> = Program<(typeof CCIP_SOLANA_VERSION_MAP)[V][T]>
-
-export type CCIPContract =
-  | {
-      family: typeof ChainFamily.EVM
-      type: CCIPContractType
-      contract: CCIPContractEVM<CCIPContractType, CCIPVersion>
-    }
-  | {
-      family: typeof ChainFamily.Solana
-      type: SolanaCCIPIdl
-      program: CCIPContractSolana<SolanaCCIPIdl, SupportedSolanaCCIPVersion>
-    }
-
-export const ChainFamily = {
-  EVM: 'evm',
-  Solana: 'solana',
-  Aptos: 'aptos',
-  Sui: 'sui',
-  Test: 'test',
-} as const
-export type ChainFamily = (typeof ChainFamily)[keyof typeof ChainFamily]
-
-export type NetworkInfo = {
-  chainSelector: bigint
-  name: string
-  isTestnet: boolean
-} & (
-  | { family: typeof ChainFamily.EVM; chainId: number }
-  | { family: typeof ChainFamily.Solana; chainId: string }
-  | { family: typeof ChainFamily.Aptos; chainId: `aptos:${number}` }
-  | { family: typeof ChainFamily.Sui; chainId: string }
-)
->>>>>>> 0979dfda
 
 export interface Lane<V extends CCIPVersion = CCIPVersion> {
   sourceChainSelector: bigint
@@ -151,7 +84,7 @@
   | typeof CCIPVersion.V1_2
   | typeof CCIPVersion.V1_5
   ? CCIPMessage_EVM<V>
-  : CCIPMessage_V1_6_EVM | CCIPMessage_V1_6_Solana
+  : CCIPMessage_V1_6_EVM | CCIPMessage_V1_6_Solana | CCIPMessage_V1_6_Sui
 
 export type Log_ = Pick<Log, 'topics' | 'index' | 'address' | 'blockNumber' | 'transactionHash'> & {
   data: BytesLike | Record<string, unknown>
