<<<<<<< HEAD
import { type BytesLike, id } from 'ethers'

import { ChainFamily } from './chain.ts'
import { supportedChains } from './supported-chains.ts'
=======
import {
  type Result,
  concat,
  dataLength,
  dataSlice,
  decodeBase58,
  encodeBase58,
  getBytes,
  id,
  toBeHex,
  toBigInt,
} from 'ethers'
import { type SUIExtraArgsV1, SUIExtraArgsV1Tag, decodeSuiExtraArgs } from './sui/extra-args.ts'
import { defaultAbiCoder } from './types.ts'
import { toLeHex } from './utils.ts'
>>>>>>> 0979dfda

export const EVMExtraArgsV1Tag = id('CCIP EVMExtraArgsV1').substring(0, 10) as '0x97a657c9'
export const EVMExtraArgsV2Tag = id('CCIP EVMExtraArgsV2').substring(0, 10) as '0x181dcf10'
export const SVMExtraArgsTag = id('CCIP SVMExtraArgsV1').substring(0, 10) as '0x1f3b3aba'

const EVMExtraArgsV1 = 'tuple(uint256 gasLimit)'
const EVMExtraArgsV2 = 'tuple(uint256 gasLimit, bool allowOutOfOrderExecution)'
const SVMExtraArgsV1 =
  'tuple(uint32 computeUnits, uint64 accountIsWritableBitmap, bool allowOutOfOrderExecution, bytes32 tokenReceiver, bytes32[] accounts)'

export type EVMExtraArgsV1 = {
  gasLimit: bigint
}
export type EVMExtraArgsV2 = EVMExtraArgsV1 & {
  allowOutOfOrderExecution: boolean
}
export type SVMExtraArgsV1 = {
  computeUnits: bigint
  accountIsWritableBitmap: bigint
  allowOutOfOrderExecution: boolean
  tokenReceiver: string
  accounts: string[]
}

export type ExtraArgs = EVMExtraArgsV1 | EVMExtraArgsV2 | SVMExtraArgsV1

/**
 * Encodes extra arguments for CCIP messages.
 * The args are *to* a dest network, but are encoded as a message *from* some source chain
 **/
export function encodeExtraArgs(
  args: EVMExtraArgsV1 | EVMExtraArgsV2 | SVMExtraArgsV1,
  from: ChainFamily = ChainFamily.EVM,
): string {
  const chain = supportedChains[from]
  if (!chain) throw new Error(`Unsupported chain family: ${from}`)
  return chain.encodeExtraArgs(args)
}

/**
 * Parses extra arguments from CCIP messages
 * @param data - extra arguments bytearray data
 * @returns extra arguments object if found
 **/
export function parseExtraArgs(
  data: BytesLike,
  from?: ChainFamily,
):
  | (EVMExtraArgsV1 & { _tag: 'EVMExtraArgsV1' })
  | (EVMExtraArgsV2 & { _tag: 'EVMExtraArgsV2' })
  | (SVMExtraArgsV1 & { _tag: 'SVMExtraArgsV1' })
  | (SUIExtraArgsV1 & { _tag: 'SUIExtraArgsV1' })
  | undefined {
<<<<<<< HEAD
  if (!data || data === '') return
  let chains
  if (from) {
    const chain = supportedChains[from]
    if (!chain) throw new Error(`Unsupported chain family: ${from}`)
    chains = [chain]
  } else {
    chains = Object.values(supportedChains)
=======
  try {
    if (data === '0x') return { _tag: 'EVMExtraArgsV1' }
    if (!data || data === '') return undefined

    if (data.startsWith(EVMExtraArgsV1Tag)) {
      const args = defaultAbiCoder.decode([EVMExtraArgsV1], dataSlice(data, 4))
      return { ...((args[0] as Result).toObject() as EVMExtraArgsV1), _tag: 'EVMExtraArgsV1' }
    }
    if (data.startsWith(EVMExtraArgsV2Tag)) {
      if (dataLength(data) === 4 + 16 + 1) {
        // Solana-generated EVMExtraArgsV2 (21 bytes total)
        return {
          _tag: 'EVMExtraArgsV2',
          gasLimit: toBigInt(getBytes(dataSlice(data, 4, 4 + 16)).reverse()), // from Uint128LE
          allowOutOfOrderExecution: dataSlice(data, 4 + 16, 4 + 16 + 1) === '0x01',
        }
      }
      if (dataLength(data) === 4 + 32 + 1) {
        // Another Solana/Aptos variant (37 bytes total: 4 tag + 32 gasLimit + 1 allowOOOE)
        return {
          _tag: 'EVMExtraArgsV2',
          gasLimit: toBigInt(getBytes(dataSlice(data, 4, 4 + 32)).reverse()), // from little-endian
          allowOutOfOrderExecution: dataSlice(data, 4 + 32, 4 + 32 + 1) === '0x01',
        }
      }
      const args = defaultAbiCoder.decode([EVMExtraArgsV2], dataSlice(data, 4))
      return { ...((args[0] as Result).toObject() as EVMExtraArgsV2), _tag: 'EVMExtraArgsV2' }
    }
    if (data.startsWith(SVMExtraArgsTag)) {
      const args = defaultAbiCoder.decode([SVMExtraArgsV1], dataSlice(data, 4))
      const parsed = (args[0] as Result).toObject() as SVMExtraArgsV1
      parsed.computeUnits = Number(parsed.computeUnits)
      parsed.tokenReceiver = encodeBase58(parsed.tokenReceiver)
      parsed.accounts = parsed.accounts.map((a: string) => encodeBase58(a))
      return { ...parsed, _tag: 'SVMExtraArgsV1' }
    }
    if (data.startsWith(SUIExtraArgsV1Tag)) {
      const suiArgs = decodeSuiExtraArgs(data)
      return { ...suiArgs, _tag: 'SUIExtraArgsV1' }
    }
    return undefined
  } catch (_error) {
    // Handle any parsing errors gracefully
    return undefined
>>>>>>> 0979dfda
  }
  for (const chain of chains) {
    const decoded = chain.decodeExtraArgs(data)
    if (decoded) return decoded
  }
  throw new Error(`Could not parse extraArgs from "${from}"`)
}<|MERGE_RESOLUTION|>--- conflicted
+++ resolved
@@ -1,38 +1,17 @@
-<<<<<<< HEAD
 import { type BytesLike, id } from 'ethers'
 
 import { ChainFamily } from './chain.ts'
 import { supportedChains } from './supported-chains.ts'
-=======
-import {
-  type Result,
-  concat,
-  dataLength,
-  dataSlice,
-  decodeBase58,
-  encodeBase58,
-  getBytes,
-  id,
-  toBeHex,
-  toBigInt,
-} from 'ethers'
-import { type SUIExtraArgsV1, SUIExtraArgsV1Tag, decodeSuiExtraArgs } from './sui/extra-args.ts'
-import { defaultAbiCoder } from './types.ts'
-import { toLeHex } from './utils.ts'
->>>>>>> 0979dfda
 
 export const EVMExtraArgsV1Tag = id('CCIP EVMExtraArgsV1').substring(0, 10) as '0x97a657c9'
 export const EVMExtraArgsV2Tag = id('CCIP EVMExtraArgsV2').substring(0, 10) as '0x181dcf10'
-export const SVMExtraArgsTag = id('CCIP SVMExtraArgsV1').substring(0, 10) as '0x1f3b3aba'
-
-const EVMExtraArgsV1 = 'tuple(uint256 gasLimit)'
-const EVMExtraArgsV2 = 'tuple(uint256 gasLimit, bool allowOutOfOrderExecution)'
-const SVMExtraArgsV1 =
-  'tuple(uint32 computeUnits, uint64 accountIsWritableBitmap, bool allowOutOfOrderExecution, bytes32 tokenReceiver, bytes32[] accounts)'
+export const SVMExtraArgsV1Tag = id('CCIP SVMExtraArgsV1').substring(0, 10) as '0x1f3b3aba'
+export const SuiExtraArgsV1Tag = id('CCIP SuiExtraArgsV1').substring(0, 10) as '0x21ea4ca9'
 
 export type EVMExtraArgsV1 = {
   gasLimit: bigint
 }
+// aka GenericExtraArgsV2
 export type EVMExtraArgsV2 = EVMExtraArgsV1 & {
   allowOutOfOrderExecution: boolean
 }
@@ -43,17 +22,19 @@
   tokenReceiver: string
   accounts: string[]
 }
+export type SuiExtraArgsV1 = EVMExtraArgsV2 & {
+  tokenReceiver: string
+  receiverObjectIds: string[]
+}
 
-export type ExtraArgs = EVMExtraArgsV1 | EVMExtraArgsV2 | SVMExtraArgsV1
+export type ExtraArgs = EVMExtraArgsV1 | EVMExtraArgsV2 | SVMExtraArgsV1 | SuiExtraArgsV1
 
 /**
  * Encodes extra arguments for CCIP messages.
- * The args are *to* a dest network, but are encoded as a message *from* some source chain
+ * The args are *to* a dest network, but are encoded as a message *from* this source chain
+ * e.g. Solana uses Borsh to encode extraArgs in its produced requests, even those targetting EVM
  **/
-export function encodeExtraArgs(
-  args: EVMExtraArgsV1 | EVMExtraArgsV2 | SVMExtraArgsV1,
-  from: ChainFamily = ChainFamily.EVM,
-): string {
+export function encodeExtraArgs(args: ExtraArgs, from: ChainFamily = ChainFamily.EVM): string {
   const chain = supportedChains[from]
   if (!chain) throw new Error(`Unsupported chain family: ${from}`)
   return chain.encodeExtraArgs(args)
@@ -71,9 +52,8 @@
   | (EVMExtraArgsV1 & { _tag: 'EVMExtraArgsV1' })
   | (EVMExtraArgsV2 & { _tag: 'EVMExtraArgsV2' })
   | (SVMExtraArgsV1 & { _tag: 'SVMExtraArgsV1' })
-  | (SUIExtraArgsV1 & { _tag: 'SUIExtraArgsV1' })
+  | (SuiExtraArgsV1 & { _tag: 'SuiExtraArgsV1' })
   | undefined {
-<<<<<<< HEAD
   if (!data || data === '') return
   let chains
   if (from) {
@@ -82,52 +62,6 @@
     chains = [chain]
   } else {
     chains = Object.values(supportedChains)
-=======
-  try {
-    if (data === '0x') return { _tag: 'EVMExtraArgsV1' }
-    if (!data || data === '') return undefined
-
-    if (data.startsWith(EVMExtraArgsV1Tag)) {
-      const args = defaultAbiCoder.decode([EVMExtraArgsV1], dataSlice(data, 4))
-      return { ...((args[0] as Result).toObject() as EVMExtraArgsV1), _tag: 'EVMExtraArgsV1' }
-    }
-    if (data.startsWith(EVMExtraArgsV2Tag)) {
-      if (dataLength(data) === 4 + 16 + 1) {
-        // Solana-generated EVMExtraArgsV2 (21 bytes total)
-        return {
-          _tag: 'EVMExtraArgsV2',
-          gasLimit: toBigInt(getBytes(dataSlice(data, 4, 4 + 16)).reverse()), // from Uint128LE
-          allowOutOfOrderExecution: dataSlice(data, 4 + 16, 4 + 16 + 1) === '0x01',
-        }
-      }
-      if (dataLength(data) === 4 + 32 + 1) {
-        // Another Solana/Aptos variant (37 bytes total: 4 tag + 32 gasLimit + 1 allowOOOE)
-        return {
-          _tag: 'EVMExtraArgsV2',
-          gasLimit: toBigInt(getBytes(dataSlice(data, 4, 4 + 32)).reverse()), // from little-endian
-          allowOutOfOrderExecution: dataSlice(data, 4 + 32, 4 + 32 + 1) === '0x01',
-        }
-      }
-      const args = defaultAbiCoder.decode([EVMExtraArgsV2], dataSlice(data, 4))
-      return { ...((args[0] as Result).toObject() as EVMExtraArgsV2), _tag: 'EVMExtraArgsV2' }
-    }
-    if (data.startsWith(SVMExtraArgsTag)) {
-      const args = defaultAbiCoder.decode([SVMExtraArgsV1], dataSlice(data, 4))
-      const parsed = (args[0] as Result).toObject() as SVMExtraArgsV1
-      parsed.computeUnits = Number(parsed.computeUnits)
-      parsed.tokenReceiver = encodeBase58(parsed.tokenReceiver)
-      parsed.accounts = parsed.accounts.map((a: string) => encodeBase58(a))
-      return { ...parsed, _tag: 'SVMExtraArgsV1' }
-    }
-    if (data.startsWith(SUIExtraArgsV1Tag)) {
-      const suiArgs = decodeSuiExtraArgs(data)
-      return { ...suiArgs, _tag: 'SUIExtraArgsV1' }
-    }
-    return undefined
-  } catch (_error) {
-    // Handle any parsing errors gracefully
-    return undefined
->>>>>>> 0979dfda
   }
   for (const chain of chains) {
     const decoded = chain.decodeExtraArgs(data)
