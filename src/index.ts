--- conflicted
+++ resolved
@@ -22,11 +22,7 @@
 util.inspect.defaultOptions.depth = 6 // print down to tokenAmounts in requests
 // generate:nofail
 // `const VERSION = '${require('./package.json').version}-${require('child_process').execSync('git rev-parse --short HEAD').toString().trim()}'`
-<<<<<<< HEAD
-const VERSION = '0.2.8-930365b'
-=======
-const VERSION = '0.2.7-e678a84'
->>>>>>> 9d0339be
+const VERSION = '0.2.8-a3d212b'
 // generate:end
 
 async function main() {
