--- conflicted
+++ resolved
@@ -22,11 +22,7 @@
 util.inspect.defaultOptions.depth = 6 // print down to tokenAmounts in requests
 // generate:nofail
 // `const VERSION = '${require('./package.json').version}-${require('child_process').execSync('git rev-parse --short HEAD').toString().trim()}'`
-<<<<<<< HEAD
-const VERSION = '0.2.6-d8154ad'
-=======
 const VERSION = '0.2.7-3391414'
->>>>>>> 69eb7889
 // generate:end
 
 async function main() {
