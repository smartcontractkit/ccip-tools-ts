--- conflicted
+++ resolved
@@ -1,7 +1,7 @@
 #!/usr/bin/env -S npx tsx
 import util from 'util'
 
-import { ZeroAddress, getAddress, isHexString } from 'ethers'
+import { ZeroAddress, getAddress } from 'ethers'
 import yargs from 'yargs'
 import { hideBin } from 'yargs/helpers'
 
@@ -16,22 +16,13 @@
   showRequests,
   showSupportedTokens,
 } from './commands/index.ts'
-<<<<<<< HEAD
-import { isTxHash } from './commands/manual-exec.ts'
-import { logParsedError } from './commands/utils.ts'
-=======
 import { logParsedError, validateSupportedTxHash } from './commands/utils.ts'
->>>>>>> 8851735c
 import { Providers } from './providers.ts'
 
 util.inspect.defaultOptions.depth = 6 // print down to tokenAmounts in requests
 // generate:nofail
 // `const VERSION = '${require('./package.json').version}-${require('child_process').execSync('git rev-parse --short HEAD').toString().trim()}'`
-<<<<<<< HEAD
-const VERSION = '0.2.8-86a2b4a'
-=======
 const VERSION = '0.2.9-096f1b5'
->>>>>>> 8851735c
 // generate:end
 
 async function main() {
@@ -185,7 +176,7 @@
               implies: 'sender-queue',
             },
           })
-          .check(({ tx_hash }) => isTxHash(tx_hash)),
+          .check(({ tx_hash }) => validateSupportedTxHash(tx_hash)),
       async (argv) => {
         const providers = new Providers(argv)
         return (
