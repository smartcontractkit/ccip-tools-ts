import { type Builder, Address, Cell, beginCell } from '@ton/core'
import type { KeyPair } from '@ton/crypto'
import type { WalletContractV4 } from '@ton/ton'
import { toBigInt } from 'ethers'

import { CCIPDataFormatUnsupportedError } from '../errors/specialized.ts'
import type { EVMExtraArgsV2 } from '../extra-args.ts'
import type { CCIPMessage_V1_6, ChainFamily, ExecutionReport } from '../types.ts'
import { bytesToBuffer } from '../utils.ts'

/** TON-specific CCIP v1.6 message type with EVMExtraArgsV2 (GenericExtraArgsV2) */
export type CCIPMessage_V1_6_TON = CCIPMessage_V1_6 & EVMExtraArgsV2

/** Opcode for OffRamp_ManuallyExecute message on TON */
export const MANUALLY_EXECUTE_OPCODE = 0xa00785cf

/**
 * TON wallet with keypair for signing transactions
 */
export interface TONWallet {
  contract: WalletContractV4
  keyPair: KeyPair
}

/**
 * Unsigned TON transaction data.
 * Contains the payload needed to construct a transaction.
 * Value is determined at execution time, not included here.
 */
export type UnsignedTONTx = {
  family: typeof ChainFamily.TON
  /** Target contract address */
  to: string
  /** Message payload as BOC-serialized Cell */
  body: Cell
}

/** Typeguard for TON Wallet */
export function isTONWallet(wallet: unknown): wallet is TONWallet {
  return (
    typeof wallet === 'object' &&
    wallet !== null &&
    'contract' in wallet &&
    'keyPair' in wallet &&
    typeof wallet.contract === 'object' &&
    wallet.contract !== null &&
    'address' in wallet.contract &&
    typeof wallet.keyPair === 'object' &&
    wallet.keyPair !== null &&
    'secretKey' in wallet.keyPair
  )
}

// asSnakeData helper for encoding variable-length arrays
function asSnakeData<T>(array: T[], builderFn: (item: T) => Builder): Cell {
  const cells: Builder[] = []
  let builder = beginCell()

  for (const value of array) {
    const itemBuilder = builderFn(value)
    if (itemBuilder.refs > 3) {
      throw new CCIPDataFormatUnsupportedError(
        'Cannot pack more than 3 refs per item; store it in a separate ref cell.',
      )
    }
    if (builder.availableBits < itemBuilder.bits || builder.availableRefs <= 1) {
      cells.push(builder)
      builder = beginCell()
    }
    builder.storeBuilder(itemBuilder)
  }
  cells.push(builder)

  // Build the linked structure from the end
  let current = cells[cells.length - 1].endCell()
  for (let i = cells.length - 2; i >= 0; i--) {
    const b = cells[i]
    b.storeRef(current)
    current = b.endCell()
  }
  return current
}

/**
 * Serializes an execution report into a TON Cell for OffRamp execution.
 * @param execReport - Execution report containing message, proofs, and proof flag bits.
 * @returns BOC-serialized Cell containing the execution report.
 */
export function serializeExecutionReport(
  execReport: ExecutionReport<CCIPMessage_V1_6_TON>,
): Builder {
  return beginCell()
    .storeUint(execReport.message.sourceChainSelector, 64)
    .storeRef(asSnakeData([execReport.message], serializeMessage))
    .storeRef(Cell.EMPTY) // offchainTokenData - empty for now
    .storeRef(
      asSnakeData(execReport.proofs.map(toBigInt), (proof: bigint) => {
        return beginCell().storeUint(proof, 256)
      }),
    )
    .storeUint(execReport.proofFlagBits, 256)
}

function serializeMessage(message: CCIPMessage_V1_6_TON): Builder {
<<<<<<< HEAD
  return (
    beginCell()
      // Store header INLINE (not as ref)
      .storeUint(BigInt(message.header.messageId), 256)
      .storeUint(message.header.sourceChainSelector, 64)
      .storeUint(message.header.destChainSelector, 64)
      .storeUint(message.header.sequenceNumber, 64)
      .storeUint(message.header.nonce, 64)
      // Store sender as ref with length prefix
      .storeRef(
        beginCell()
          .storeUint(bytesToBuffer(message.sender).length, 8)
          .storeBuffer(bytesToBuffer(message.sender))
          .endCell(),
      )
      // Store data as ref
      .storeRef(beginCell().storeBuffer(bytesToBuffer(message.data)).endCell())
      // Store receiver address
      .storeAddress(Address.parse(message.receiver))
      // Store gas limit
      .storeCoins(message.gasLimit)
      // Store token amounts as maybe ref
      .storeMaybeRef(
        message.tokenAmounts?.length > 0 ? serializeTokenAmounts(message.tokenAmounts) : null,
      )
  )
=======
  return beginCell()
    .storeRef(serializeHeader(message))
    .storeRef(serializeSender(message.sender))
    .storeRef(serializeData(message.data))
    .storeAddress(Address.parse(message.receiver))
    .storeCoins(message.gasLimit)
    .storeMaybeRef(
      message.tokenAmounts?.length > 0 ? serializeTokenAmounts(message.tokenAmounts) : null,
    )
}

function serializeHeader(message: CCIPMessage_V1_6): Builder {
  return beginCell()
    .storeUint(BigInt(message.messageId), 256)
    .storeUint(message.sourceChainSelector, 64)
    .storeUint(message.destChainSelector, 64)
    .storeUint(message.sequenceNumber, 64)
    .storeUint(message.nonce, 64)
}

function serializeSender(sender: string): Builder {
  const senderBytes = bytesToBuffer(sender)
  return beginCell().storeUint(senderBytes.length, 8).storeBuffer(senderBytes)
}

function serializeData(data: string): Builder {
  return beginCell().storeBuffer(bytesToBuffer(data))
>>>>>>> 13e9e508
}

function serializeTokenAmounts(tokenAmounts: CCIPMessage_V1_6['tokenAmounts']): Cell {
  const builder = beginCell()
  for (const ta of tokenAmounts) {
    builder.storeRef(
      beginCell()
        .storeRef(serializeSourcePool(ta.sourcePoolAddress))
        .storeAddress(Address.parse(ta.destTokenAddress))
        .storeUint(BigInt(ta.amount), 256)
        .storeRef(beginCell().storeBuffer(bytesToBuffer(ta.extraData)).endCell())
        .endCell(),
    )
  }
  return builder.endCell()
}

function serializeSourcePool(address: string): Cell {
  const bytes = bytesToBuffer(address)
  return beginCell().storeUint(bytes.length, 8).storeBuffer(bytes).endCell()
}<|MERGE_RESOLUTION|>--- conflicted
+++ resolved
@@ -102,15 +102,14 @@
 }
 
 function serializeMessage(message: CCIPMessage_V1_6_TON): Builder {
-<<<<<<< HEAD
   return (
     beginCell()
       // Store header INLINE (not as ref)
-      .storeUint(BigInt(message.header.messageId), 256)
-      .storeUint(message.header.sourceChainSelector, 64)
-      .storeUint(message.header.destChainSelector, 64)
-      .storeUint(message.header.sequenceNumber, 64)
-      .storeUint(message.header.nonce, 64)
+      .storeUint(BigInt(message.messageId), 256)
+      .storeUint(message.sourceChainSelector, 64)
+      .storeUint(message.destChainSelector, 64)
+      .storeUint(message.sequenceNumber, 64)
+      .storeUint(message.nonce, 64)
       // Store sender as ref with length prefix
       .storeRef(
         beginCell()
@@ -129,35 +128,6 @@
         message.tokenAmounts?.length > 0 ? serializeTokenAmounts(message.tokenAmounts) : null,
       )
   )
-=======
-  return beginCell()
-    .storeRef(serializeHeader(message))
-    .storeRef(serializeSender(message.sender))
-    .storeRef(serializeData(message.data))
-    .storeAddress(Address.parse(message.receiver))
-    .storeCoins(message.gasLimit)
-    .storeMaybeRef(
-      message.tokenAmounts?.length > 0 ? serializeTokenAmounts(message.tokenAmounts) : null,
-    )
-}
-
-function serializeHeader(message: CCIPMessage_V1_6): Builder {
-  return beginCell()
-    .storeUint(BigInt(message.messageId), 256)
-    .storeUint(message.sourceChainSelector, 64)
-    .storeUint(message.destChainSelector, 64)
-    .storeUint(message.sequenceNumber, 64)
-    .storeUint(message.nonce, 64)
-}
-
-function serializeSender(sender: string): Builder {
-  const senderBytes = bytesToBuffer(sender)
-  return beginCell().storeUint(senderBytes.length, 8).storeBuffer(senderBytes)
-}
-
-function serializeData(data: string): Builder {
-  return beginCell().storeBuffer(bytesToBuffer(data))
->>>>>>> 13e9e508
 }
 
 function serializeTokenAmounts(tokenAmounts: CCIPMessage_V1_6['tokenAmounts']): Cell {
