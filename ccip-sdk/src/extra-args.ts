--- conflicted
+++ resolved
@@ -56,16 +56,13 @@
   receiverObjectIds: string[]
 }
 
-<<<<<<< HEAD
 // Same structure as EVMExtraArgsV2. TON calls it GenericExtraArgsV2
 export type GenericExtraArgsV2 = EVMExtraArgsV2
 
-=======
 /**
  * Union type of all supported extra arguments formats.
  */
->>>>>>> 8336d00d
-export type ExtraArgs = EVMExtraArgsV1 | EVMExtraArgsV2 | SVMExtraArgsV1 | SuiExtraArgsV1
+export type ExtraArgs = EVMExtraArgsV1 | EVMExtraArgsV2 | SVMExtraArgsV1 | SuiExtraArgsV1 | GenericExtraArgsV2
 
 /**
  * Encodes extra arguments for CCIP messages.
