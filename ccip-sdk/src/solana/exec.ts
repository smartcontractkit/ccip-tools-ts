import { Buffer } from 'buffer'

import { type IdlTypes, Program } from '@coral-xyz/anchor'
import {
  type AccountMeta,
  type Connection,
  type TransactionInstruction,
  AddressLookupTableAccount,
  AddressLookupTableProgram,
  PublicKey,
  SystemProgram,
} from '@solana/web3.js'
import BN from 'bn.js'
import { hexlify } from 'ethers'

import { type ExecutionReport, type WithLogger, ChainFamily } from '../types.ts'
import { IDL as CCIP_OFFRAMP_IDL } from './idl/1.6.0/CCIP_OFFRAMP.ts'
import { encodeSolanaOffchainTokenData } from './offchain.ts'
<<<<<<< HEAD
import type { CCIPMessage_V1_6_Solana } from './types.ts'
import { bytesToBuffer, getDataBytes, sleep, toLeArray } from '../utils.ts'
import { simulateTransaction, simulationProvider } from './utils.ts'

type ExecStepTx = readonly [reason: string, transactions: VersionedTransaction]
=======
import type { CCIPMessage_V1_6_Solana, UnsignedSolanaTx } from './types.ts'
import { getDataBytes, toLeArray } from '../utils.ts'
import { bytesToBuffer } from './utils.ts'
>>>>>>> e1fb60af

type ExecAlt = {
  initialIxs: TransactionInstruction[]
  lookupTable: AddressLookupTableAccount
  finalIxs: TransactionInstruction[]
}

/**
 * Generate unsigned tx to execute a CCIP report on Solana.
 * @param ctx - Context containing connection and logger
 * @param payer - Payer of the transaction.
 * @param offramp - Address of the OffRamp contract.
 * @param execReport - Execution report.
 * @param opts - Options for txs to be generated
 *   - forceBuffer - Sends report in chunks for buffering in offRamp before execution
 *   - forceLookupTable - Creates lookup table for execution transaction, and deactivates in the end
 *   - clearLeftoverAccounts - Resets buffer before filling it in
 * @returns Transaction hash of the execution.
 */
export async function generateUnsignedExecuteReport(
  ctx: { connection: Connection } & WithLogger,
  payer: PublicKey,
  offramp: PublicKey,
  execReport: ExecutionReport<CCIPMessage_V1_6_Solana>,
  opts?: { forceLookupTable?: boolean; forceBuffer?: boolean; clearLeftoverAccounts?: boolean },
): Promise<UnsignedSolanaTx> {
  const { connection, logger = console } = ctx
  const program = new Program(CCIP_OFFRAMP_IDL, offramp, ctx)

  let bufferId
  if (opts?.forceBuffer) {
    // Use messageId for bufferId. This is arbitrary, but easy to track.
    bufferId = bytesToBuffer(execReport.message.header.messageId)
  }

  const {
    executionReport: preparedReport,
    tokenIndexes,
    accounts,
    addressLookupTables,
  } = await getManuallyExecuteInputs({
    payer,
    offramp: program,
    execReport,
    bufferId,
    logger,
  })

  const addressLookupTableAccounts = await Promise.all(
    addressLookupTables.map(async (acc) => {
      const lookupTableAccountInfo = await connection.getAddressLookupTable(acc)

      if (!lookupTableAccountInfo.value) {
        throw new Error(`Lookup table account not found: ${acc.toBase58()}`)
      }

      return lookupTableAccountInfo.value
    }),
  )

  let serializedReport = program.coder.types.encode('ExecutionReportSingleChain', preparedReport)

  let alt
  if (opts?.forceLookupTable) {
    alt = await buildLookupTableIxs(
      ctx,
      payer,
      accounts.map((acc) => acc.pubkey),
    )
    addressLookupTableAccounts.push(alt.lookupTable)
  }

  const instructions: TransactionInstruction[] = []
  if (bufferId) {
    logger.info(`Execute report will be pre-buffered through the offramp. This may take some time.`)
    const bufferingIxs = await bufferedTransactionData(payer, program, serializedReport, bufferId, {
      logger,
      ...opts,
    })
    instructions.push(...bufferingIxs)
    serializedReport = Buffer.from([]) // clear 1st param to manuallyExecute method if buffered
  }

  const execIx = await program.methods
    .manuallyExecute(serializedReport, tokenIndexes)
    .accounts({
      config: accounts[0].pubkey,
      referenceAddresses: accounts[1].pubkey,
      sourceChain: accounts[2].pubkey,
      commitReport: accounts[3].pubkey,
      offramp: accounts[4].pubkey,
      allowedOfframp: accounts[5].pubkey,
      authority: accounts[6].pubkey,
      systemProgram: accounts[7].pubkey,
      sysvarInstructions: accounts[8].pubkey,
      rmnRemote: accounts[9].pubkey,
      rmnRemoteCurses: accounts[10].pubkey,
      rmnRemoteConfig: accounts[11].pubkey,
    })
    .remainingAccounts(accounts.slice(12))
    .instruction()

  // actual exec tx
  let execIndex = instructions.length
  instructions.push(execIx)

  // "sandwich" instructions with ALT create+extend, then deactivate
  if (alt) {
    instructions.unshift(...alt.initialIxs)
    execIndex += alt.initialIxs.length
    instructions.push(...alt.finalIxs)
  }

  return {
    family: ChainFamily.Solana,
    instructions,
    lookupTables: addressLookupTableAccounts,
    mainIndex: execIndex,
  }
}

async function buildLookupTableIxs(
  { connection, logger = console }: { connection: Connection } & WithLogger,
  authority: PublicKey,
  addresses: PublicKey[],
): Promise<ExecAlt> {
  const recentSlot = await connection.getSlot('confirmed')

  const [createIx, altAddr] = AddressLookupTableProgram.createLookupTable({
    authority,
    payer: authority,
    recentSlot,
  })
  logger.info('Using Address Lookup Table', altAddr.toBase58())

  if (addresses.length > 256) {
    throw new Error(
      `The number of addresses (${addresses.length}) exceeds the maximum limit imposed by Solana of 256 for Address Lookup Tables`,
    )
  }

  // 1232 bytes is the max size of a transaction, 32 bytes used for each address.
  // 1232 / 32 ~= 38.5
  const firstChunkLength = 28
  const maxAddressesPerTx = 35
  const extendIxs: TransactionInstruction[] = []
  for (
    let [start, end] = [0, firstChunkLength];
    start < addresses.length;
    [start, end] = [end, end + maxAddressesPerTx]
  ) {
    const addressesChunk = addresses.slice(start, end)
    const extendIx = AddressLookupTableProgram.extendLookupTable({
      authority,
      payer: authority,
      lookupTable: altAddr,
      addresses: addressesChunk,
    })
    extendIxs.push(extendIx)
  }

  const deactivateIx = AddressLookupTableProgram.deactivateLookupTable({
    lookupTable: altAddr,
    authority,
  })

  // disable closeTx, to be cleaned in SolanaChain.cleanUpBuffers
  // const closeIx = AddressLookupTableProgram.closeLookupTable({
  //   authority: provider.wallet.publicKey,
  //   recipient: provider.wallet.publicKey,
  //   lookupTable: altAddr,
  // })

  return {
    lookupTable: new AddressLookupTableAccount({
      key: altAddr,
      state: {
        deactivationSlot: 2n ** 64n - 1n,
        lastExtendedSlot: recentSlot,
        lastExtendedSlotStartIndex: 0,
        addresses,
      },
    }),
    initialIxs: [createIx, ...extendIxs],
    finalIxs: [deactivateIx],
  }
}

async function bufferedTransactionData(
  payer: PublicKey,
  offramp: Program<typeof CCIP_OFFRAMP_IDL>,
  serializedReport: Buffer,
  bufferId: Buffer,
  {
    logger = console,
    clearLeftoverAccounts,
  }: { clearLeftoverAccounts?: boolean } & WithLogger = {},
): Promise<TransactionInstruction[]> {
  const [bufferAddress] = PublicKey.findProgramAddressSync(
    [Buffer.from('execution_report_buffer'), bufferId, payer.toBuffer()],
    offramp.programId,
  )

  const [configPDA] = PublicKey.findProgramAddressSync([Buffer.from('config')], offramp.programId)

  logger.info(
    `The bufferID is ${hexlify(bufferId)}, and the PDA address for the buffer is ${bufferAddress.toString()}\nIf this buffering process is aborted, remember to cleanUp the account to recover locked rent.`,
  )

  const chunkSize = 800
  const bufferedExecIxs: TransactionInstruction[] = []

  const bufferingAccounts = {
    executionReportBuffer: bufferAddress,
    config: configPDA,
    authority: payer,
    systemProgram: SystemProgram.programId,
  }

  if (clearLeftoverAccounts) {
    bufferedExecIxs.push(
      await offramp.methods
        .closeExecutionReportBuffer(bufferId)
        .accounts(bufferingAccounts)
        .instruction(),
    )
  }

  const numChunks = Math.ceil(serializedReport.length / chunkSize)
  for (let i = 0; i < serializedReport.length; i += chunkSize) {
    const end = Math.min(i + chunkSize, serializedReport.length)
    const chunk: Buffer = serializedReport.subarray(i, end)

    bufferedExecIxs.push(
      await offramp.methods
        .bufferExecutionReport(bufferId, serializedReport.length, chunk, i / chunkSize, numChunks)
        .accounts(bufferingAccounts)
        .instruction(),
    )
  }

  return bufferedExecIxs
}

async function getManuallyExecuteInputs({
  payer,
  offramp,
  execReport,
  bufferId,
  ...ctx
}: {
  payer: PublicKey
  offramp: Program<typeof CCIP_OFFRAMP_IDL>
  execReport: ExecutionReport<CCIPMessage_V1_6_Solana>
  bufferId?: Buffer
} & WithLogger) {
  const executionReport = prepareExecutionReport(execReport)

  const messageAccountMetas = execReport.message.accounts.map((acc, index) => {
    const bitmap = BigInt(execReport.message.accountIsWritableBitmap)
    const isWritable = (bitmap & (1n << BigInt(index))) !== 0n

    return {
      pubkey: new PublicKey(acc),
      isSigner: false,
      isWritable,
    }
  })

  // Convert message.receiver to AccountMeta and prepend to messaging accounts
  const receiverAccountMeta = {
    pubkey: new PublicKey(execReport.message.receiver),
    isSigner: false,
    isWritable: false,
  }

  // Prepend receiver to messaging accounts
  const messagingAccounts: AccountMeta[] =
    execReport.message.receiver !== PublicKey.default.toBase58()
      ? [receiverAccountMeta, ...messageAccountMetas]
      : [] // on plain token transfers, there are no messaging accounts
  const tokenTransferAndOffchainData: IdlTypes<
    typeof CCIP_OFFRAMP_IDL
  >['TokenTransferAndOffchainData'][] = execReport.message.tokenAmounts.map((ta, idx) => ({
    data: bytesToBuffer(encodeSolanaOffchainTokenData(execReport.offchainTokenData[idx])),
    transfer: {
      sourcePoolAddress: bytesToBuffer(ta.sourcePoolAddress),
      destTokenAddress: new PublicKey(ta.destTokenAddress),
      destGasAmount: Number(ta.destGasAmount),
      extraData: bytesToBuffer(ta.extraData || '0x'),
      amount: {
        leBytes: Array.from(toLeArray(ta.amount, 32)),
      },
    },
  }))

  const {
    accounts,
    addressLookupTableAccounts: addressLookupTables,
    tokenIndexes,
  } = await autoDeriveExecutionAccounts({
    offramp,
    originalSender: bytesToBuffer(execReport.message.sender),
    payer,
    messagingAccounts,
    sourceChainSelector: execReport.message.header.sourceChainSelector,
    tokenTransferAndOffchainData,
    merkleRoot: bytesToBuffer(execReport.merkleRoot),
    bufferId,
    tokenReceiver: new PublicKey(execReport.message.tokenReceiver),
    ...ctx,
  })

  return {
    executionReport,
    tokenIndexes,
    accounts,
    addressLookupTables,
  }
}

function prepareExecutionReport({
  message,
  offchainTokenData,
  proofs,
}: ExecutionReport<CCIPMessage_V1_6_Solana>): IdlTypes<
  typeof CCIP_OFFRAMP_IDL
>['ExecutionReportSingleChain'] {
  return {
    sourceChainSelector: new BN(message.header.sourceChainSelector.toString()),
    message: {
      header: {
        messageId: Array.from(getDataBytes(message.header.messageId)),
        sourceChainSelector: new BN(message.header.sourceChainSelector),
        destChainSelector: new BN(message.header.destChainSelector),
        sequenceNumber: new BN(message.header.sequenceNumber),
        nonce: new BN(message.header.nonce),
      },
      sender: bytesToBuffer(message.sender),
      data: bytesToBuffer(message.data),
      tokenReceiver: new PublicKey(message.tokenReceiver),
      tokenAmounts: message.tokenAmounts.map((token) => ({
        sourcePoolAddress: bytesToBuffer(token.sourcePoolAddress),
        destTokenAddress: new PublicKey(token.destTokenAddress),
        destGasAmount: Number(token.destGasAmount),
        extraData: bytesToBuffer(token.extraData),
        amount: {
          leBytes: Array.from(toLeArray(token.amount, 32)),
        },
      })),
      extraArgs: {
        computeUnits: Number(message.computeUnits),
        isWritableBitmap: new BN(message.accountIsWritableBitmap),
      },
    },
    offchainTokenData: offchainTokenData.map((d) =>
      bytesToBuffer(encodeSolanaOffchainTokenData(d)),
    ),
    proofs: proofs.map((p) => Array.from(getDataBytes(p))),
  }
}

async function autoDeriveExecutionAccounts({
  offramp,
  originalSender,
  payer,
  messagingAccounts,
  sourceChainSelector,
  tokenTransferAndOffchainData,
  merkleRoot,
  tokenReceiver,
  bufferId,
  logger = console,
}: {
  offramp: Program<typeof CCIP_OFFRAMP_IDL>
  originalSender: Buffer
  payer: PublicKey
  messagingAccounts: IdlTypes<typeof CCIP_OFFRAMP_IDL>['CcipAccountMeta'][]
  sourceChainSelector: bigint
  tokenTransferAndOffchainData: Array<
    IdlTypes<typeof CCIP_OFFRAMP_IDL>['TokenTransferAndOffchainData']
  >
  merkleRoot: Buffer
  tokenReceiver: PublicKey
  bufferId?: Buffer
} & WithLogger) {
  const derivedAccounts: AccountMeta[] = []
  const lookupTables: PublicKey[] = []
  const tokenIndices: number[] = []
  let askWith: AccountMeta[] = []
  let stage = 'Start'
  let tokenIndex = 0

  const [configPDA] = PublicKey.findProgramAddressSync([Buffer.from('config')], offramp.programId)

  while (true) {
    const params: IdlTypes<typeof CCIP_OFFRAMP_IDL>['DeriveAccountsExecuteParams'] = {
      executeCaller: payer,
      messageAccounts: messagingAccounts,
      sourceChainSelector: new BN(sourceChainSelector.toString()),
      originalSender: originalSender,
      tokenTransfers: tokenTransferAndOffchainData,
      merkleRoot: Array.from(merkleRoot),
      bufferId: bufferId ?? Buffer.from([]),
      tokenReceiver,
    }

    // Workarounds for tx-too-large issues during account derivation
    if (/BuildDynamicAccounts/.test(stage)) {
      params.messageAccounts = [] // omit messaging accounts
    } else {
      params.tokenTransfers = tokenTransferAndOffchainData.map((tt) => ({
        ...tt,
        data: Buffer.from([]), // omit offchain token data
      }))
    }

    // Execute as a view call to get the response
    const response = (await offramp.methods
      .deriveAccountsExecute(params, stage)
      .accounts({
        config: configPDA,
      })
      .remainingAccounts(askWith)
      .view()
      .catch((error: unknown) => {
        logger.error('Error deriving accounts:', error)
        logger.error('Params:', params)
        throw error as Error
      })) as IdlTypes<typeof CCIP_OFFRAMP_IDL>['DeriveAccountsResponse']

    // Check if we're at the start of a token transfer
    const isStartOfToken = /^TokenTransferStaticAccounts\/\d+\/0$/.test(response.currentStage)
    if (isStartOfToken) {
      const numKnownAccounts = 12
      tokenIndices.push(tokenIndex - numKnownAccounts)
    }

    // Update token index
    tokenIndex += response.accountsToSave.length

    logger.debug('After stage', stage, 'tokenIndices', tokenIndices, 'nextTokenIndex', tokenIndex)

    // Collect the derived accounts
    for (const meta of response.accountsToSave) {
      derivedAccounts.push({
        pubkey: meta.pubkey,
        isWritable: meta.isWritable,
        isSigner: meta.isSigner,
      })
    }

    // Prepare askWith for next iteration
    askWith = response.askAgainWith.map((meta) => ({
      pubkey: meta.pubkey,
      isWritable: meta.isWritable,
      isSigner: meta.isSigner,
    }))

    // Collect lookup tables
    lookupTables.push(...response.lookUpTablesToSave)

    // Check if derivation is complete
    if (!response.nextStage || response.nextStage.length === 0) {
      break
    }

    stage = response.nextStage
  }

  logger.debug('Resulting derived accounts:', derivedAccounts)
  logger.debug('Resulting derived address lookup tables:', lookupTables)
  logger.debug('Resulting derived token indexes:', tokenIndices)

  return {
    accounts: derivedAccounts,
    addressLookupTableAccounts: lookupTables,
    tokenIndexes: Buffer.from(tokenIndices),
  }
}<|MERGE_RESOLUTION|>--- conflicted
+++ resolved
@@ -16,17 +16,9 @@
 import { type ExecutionReport, type WithLogger, ChainFamily } from '../types.ts'
 import { IDL as CCIP_OFFRAMP_IDL } from './idl/1.6.0/CCIP_OFFRAMP.ts'
 import { encodeSolanaOffchainTokenData } from './offchain.ts'
-<<<<<<< HEAD
-import type { CCIPMessage_V1_6_Solana } from './types.ts'
-import { bytesToBuffer, getDataBytes, sleep, toLeArray } from '../utils.ts'
-import { simulateTransaction, simulationProvider } from './utils.ts'
-
-type ExecStepTx = readonly [reason: string, transactions: VersionedTransaction]
-=======
 import type { CCIPMessage_V1_6_Solana, UnsignedSolanaTx } from './types.ts'
 import { getDataBytes, toLeArray } from '../utils.ts'
 import { bytesToBuffer } from './utils.ts'
->>>>>>> e1fb60af
 
 type ExecAlt = {
   initialIxs: TransactionInstruction[]
