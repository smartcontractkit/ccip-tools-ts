import { Buffer } from 'buffer'

import { type Idl, type IdlTypes, BorshAccountsCoder, BorshCoder, Program } from '@coral-xyz/anchor'
import { NATIVE_MINT } from '@solana/spl-token'
import {
  type Commitment,
  type ConnectionConfig,
  type Finality,
  type SignaturesForAddressOptions,
  type VersionedTransactionResponse,
  Connection,
  PublicKey,
  SYSVAR_CLOCK_PUBKEY,
  SystemProgram,
} from '@solana/web3.js'
import type BN from 'bn.js'
import bs58 from 'bs58'
import {
  type BytesLike,
  concat,
  dataLength,
  dataSlice,
  encodeBase58,
  encodeBase64,
  hexlify,
  isHexString,
  toBigInt,
} from 'ethers'
import { type Memoized, memoize } from 'micro-memoize'
import type { PickDeep, SetRequired } from 'type-fest'

import {
  type LogFilter,
  type RateLimiterState,
  type TokenInfo,
  type TokenPoolRemote,
  Chain,
} from '../chain.ts'
import { type EVMExtraArgsV2, type ExtraArgs, EVMExtraArgsV2Tag } from '../extra-args.ts'
import type { LeafHasher } from '../hasher/common.ts'
import SELECTORS from '../selectors.ts'
import { supportedChains } from '../supported-chains.ts'
import {
  type AnyMessage,
  type CCIPCommit,
  type CCIPExecution,
  type CCIPMessage,
  type CCIPRequest,
  type ChainTransaction,
  type CommitReport,
  type ExecutionReceipt,
  type ExecutionReport,
  type Lane,
  type Log_,
  type MergeArrayElements,
  type NetworkInfo,
  type OffchainTokenData,
  type WithLogger,
  CCIPVersion,
  ChainFamily,
  ExecutionState,
} from '../types.ts'
import {
  bytesToBuffer,
  createRateLimitedFetch,
  decodeAddress,
  decodeOnRampAddress,
  getDataBytes,
  leToBigInt,
  networkInfo,
  parseTypeAndVersion,
  toLeArray,
  util,
} from '../utils.ts'
import { cleanUpBuffers } from './cleanup.ts'
import { generateUnsignedExecuteReport } from './exec.ts'
import { getV16SolanaLeafHasher } from './hasher.ts'
import { IDL as BASE_TOKEN_POOL } from './idl/1.6.0/BASE_TOKEN_POOL.ts'
import { IDL as BURN_MINT_TOKEN_POOL } from './idl/1.6.0/BURN_MINT_TOKEN_POOL.ts'
import { IDL as CCIP_CCTP_TOKEN_POOL } from './idl/1.6.0/CCIP_CCTP_TOKEN_POOL.ts'
import { IDL as CCIP_OFFRAMP_IDL } from './idl/1.6.0/CCIP_OFFRAMP.ts'
import { IDL as CCIP_ROUTER_IDL } from './idl/1.6.0/CCIP_ROUTER.ts'
import { fetchSolanaOffchainTokenData } from './offchain.ts'
<<<<<<< HEAD
import { ccipSend, getFee } from './send.ts'
import type { CCIPMessage_V1_6_Solana } from './types.ts'
import { getErrorFromLogs, hexDiscriminator, parseSolanaLogs, simulationProvider } from './utils.ts'
=======
import { generateUnsignedCcipSend, getFee } from './send.ts'
import { type CCIPMessage_V1_6_Solana, type UnsignedSolanaTx, isWallet } from './types.ts'
import {
  bytesToBuffer,
  getErrorFromLogs,
  hexDiscriminator,
  parseSolanaLogs,
  simulateAndSendTxs,
  simulationProvider,
} from './utils.ts'
>>>>>>> e1fb60af
import {
  fetchAllMessagesInBatch,
  fetchCCIPRequestById,
  fetchCCIPRequestsInTx,
} from '../requests.ts'
import { patchBorsh } from './patchBorsh.ts'

const routerCoder = new BorshCoder(CCIP_ROUTER_IDL)
const offrampCoder = new BorshCoder(CCIP_OFFRAMP_IDL)
const tokenPoolCoder = new BorshCoder({
  ...BURN_MINT_TOKEN_POOL,
  types: BASE_TOKEN_POOL.types,
  events: BASE_TOKEN_POOL.events,
  errors: [...BASE_TOKEN_POOL.errors, ...BURN_MINT_TOKEN_POOL.errors],
})
const cctpTokenPoolCoder = new BorshCoder({
  ...CCIP_CCTP_TOKEN_POOL,
  types: [...BASE_TOKEN_POOL.types, ...CCIP_CCTP_TOKEN_POOL.types],
  events: [...BASE_TOKEN_POOL.events, ...CCIP_CCTP_TOKEN_POOL.events],
  errors: [...BASE_TOKEN_POOL.errors, ...CCIP_CCTP_TOKEN_POOL.errors],
})
// const commonCoder = new BorshCoder(CCIP_COMMON_IDL)

interface ParsedTokenInfo {
  name?: string
  symbol?: string
  decimals: number
}

// hardcoded symbols for tokens without metadata
const unknownTokens: { [mint: string]: string } = {
  '4zMMC9srt5Ri5X14GAgXhaHii3GnPAEERYPJgZJDncDU': 'USDC', // devnet
}

/** Solana-specific log structure with transaction reference and log level. */
export type SolanaLog = Log_ & { tx: SolanaTransaction; data: string; level: number }
/** Solana-specific transaction structure with versioned transaction response. */
export type SolanaTransaction = MergeArrayElements<
  ChainTransaction,
  {
    tx: VersionedTransactionResponse
    logs: readonly SolanaLog[]
  }
>

/**
 * Solana chain implementation supporting Solana networks.
 */
export class SolanaChain extends Chain<typeof ChainFamily.Solana> {
  static {
    patchBorsh()
    supportedChains[ChainFamily.Solana] = SolanaChain
  }
  static readonly family = ChainFamily.Solana
  static readonly decimals = 9

  connection: Connection
  commitment: Commitment = 'confirmed'

  /**
   * Creates a new SolanaChain instance.
   * @param connection - Solana connection instance.
   * @param network - Network information for this chain.
   */
  constructor(connection: Connection, network: NetworkInfo, ctx?: WithLogger) {
    super(network, ctx)

    this.connection = connection

    // Memoize expensive operations
    this.typeAndVersion = memoize(this.typeAndVersion.bind(this), {
      maxArgs: 1,
      async: true,
    })
    this.getBlockTimestamp = memoize(this.getBlockTimestamp.bind(this), {
      async: true,
      maxSize: 100,
      forceUpdate: (key) => typeof key[key.length - 1] !== 'number',
    })
    this.getTransaction = memoize(this.getTransaction.bind(this), {
      maxSize: 100,
      maxArgs: 1,
    })
    this.getTokenForTokenPool = memoize(this.getTokenForTokenPool.bind(this))
    this.getTokenInfo = memoize(this.getTokenInfo.bind(this))
    this.connection.getSignaturesForAddress = memoize(
      this.connection.getSignaturesForAddress.bind(this.connection),
      {
        maxSize: 100,
        async: true,
        // if options.before is defined, caches for long, otherwise for short (recent signatures)
        expires: (key) => (key[1] ? 2 ** 31 - 1 : 5e3),
        transformKey: ([address, options, commitment]: [
          address: PublicKey,
          options?: SignaturesForAddressOptions,
          commitment?: Finality,
        ]) =>
          [
            address.toBase58(),
            options?.before,
            options?.until,
            options?.limit,
            commitment,
          ] as const,
      },
    )
    // cache account info for 30 seconds
    this.connection.getAccountInfo = memoize(this.connection.getAccountInfo.bind(this.connection), {
      maxSize: 100,
      maxArgs: 2,
      expires: 30e3,
      transformKey: ([address, commitment]) =>
        [(address as PublicKey).toString(), commitment] as const,
    })

    this._getRouterConfig = memoize(this._getRouterConfig.bind(this), { maxArgs: 1 })

    this.getFeeTokens = memoize(this.getFeeTokens.bind(this), { maxArgs: 1 })
    this.getOffRampsForRouter = memoize(this.getOffRampsForRouter.bind(this), { maxArgs: 1 })
  }

  /**
   * Creates a Solana connection from a URL.
   * @param url - RPC endpoint URL (https://, http://, wss://, or ws://).
   * @param ctx - context containing logger.
   * @returns Solana Connection instance.
   */
  static _getConnection(url: string, ctx?: WithLogger): Connection {
    const { logger = console } = ctx ?? {}
    if (!url.startsWith('http') && !url.startsWith('ws')) {
      throw new Error(
        `Invalid Solana RPC URL format (should be https://, http://, wss://, or ws://): ${url}`,
      )
    }

    const config: ConnectionConfig = { commitment: 'confirmed' }
    if (url.includes('.solana.com')) {
      config.fetch = createRateLimitedFetch(undefined, ctx) // public nodes
      logger.warn('Using rate-limited fetch for public solana nodes, commands may be slow')
    }

    return new Connection(url, config)
  }

  /**
   * Creates a SolanaChain instance from an existing connection.
   * @param connection - Solana Connection instance.
   * @param ctx - context containing logger.
   * @returns A new SolanaChain instance.
   */
  static async fromConnection(connection: Connection, ctx?: WithLogger): Promise<SolanaChain> {
    // Get genesis hash to use as chainId
    return new SolanaChain(connection, networkInfo(await connection.getGenesisHash()), ctx)
  }

  /**
   * Creates a SolanaChain instance from an RPC URL.
   * @param url - RPC endpoint URL.
   * @param ctx - context containing logger.
   * @returns A new SolanaChain instance.
   */
  static async fromUrl(url: string, ctx?: WithLogger): Promise<SolanaChain> {
    const connection = this._getConnection(url, ctx)
    return this.fromConnection(connection, ctx)
  }

  // cached
  /** {@inheritDoc Chain.getBlockTimestamp} */
  async getBlockTimestamp(block: number | 'finalized'): Promise<number> {
    if (block === 'finalized') {
      const slot = await this.connection.getSlot('finalized')
      const blockTime = await this.connection.getBlockTime(slot)
      if (blockTime === null) {
        throw new Error(`Could not get block time for finalized slot ${slot}`)
      }
      return blockTime
    }

    const blockTime = await this.connection.getBlockTime(block)
    if (blockTime === null) {
      throw new Error(`Could not get block time for slot ${block}`)
    }
    return blockTime
  }

  /** {@inheritDoc Chain.getTransaction} */
  async getTransaction(hash: string): Promise<SolanaTransaction> {
    const tx = await this.connection.getTransaction(hash, {
      commitment: 'confirmed',
      maxSupportedTransactionVersion: 0,
    })
    if (!tx) throw new Error(`Transaction not found: ${hash}`)
    if (tx.blockTime) {
      ;(
        this.getBlockTimestamp as Memoized<typeof this.getBlockTimestamp, { async: true }>
      ).cache.set([tx.slot], Promise.resolve(tx.blockTime))
    } else {
      tx.blockTime = await this.getBlockTimestamp(tx.slot)
    }

    // Parse logs from transaction using helper function
    const logs_ = tx.meta?.logMessages?.length
      ? parseSolanaLogs(tx.meta?.logMessages).map((l) => ({
          ...l,
          transactionHash: hash,
          blockNumber: tx.slot,
        }))
      : []

    const chainTx: SolanaTransaction = {
      hash,
      logs: [] as SolanaLog[],
      blockNumber: tx.slot,
      timestamp: tx.blockTime,
      from: tx.transaction.message.staticAccountKeys[0].toString(),
      error: tx.meta?.err,
      tx, // specialized solana transaction
    }
    // solana logs include circular reference to tx
    chainTx.logs = logs_.map((l) => Object.assign(l, { tx: chainTx }))
    return chainTx
  }

  /**
   * Internal method to get transactions for an address with pagination.
   * @param opts - Log filter options.
   * @returns Async generator of Solana transactions.
   */
  async *getTransactionsForAddress(
    opts: Omit<LogFilter, 'topics'>,
  ): AsyncGenerator<SolanaTransaction> {
    if (!opts.address) throw new Error('Program address is required for Solana log filtering')

    let allSignatures
    const limit = Math.min(opts?.page || 1000, 1000)
    if (opts.startBlock || opts.startTime) {
      // forward collect all matching sigs in array
      allSignatures = [] as Awaited<ReturnType<typeof this.connection.getSignaturesForAddress>>
      let batch: typeof allSignatures
      do {
        batch = await this.connection.getSignaturesForAddress(
          new PublicKey(opts.address),
          { limit, before: allSignatures[allSignatures.length - 1]?.signature },
          'confirmed',
        )

        while (
          batch.length > 0 &&
          (batch[batch.length - 1].slot < (opts.startBlock || 0) ||
            (batch[batch.length - 1].blockTime || -1) < (opts.startTime || 0))
        ) {
          batch.length-- // truncate tail of txs which are older than requested start
        }

        allSignatures.push(...batch) // concat in descending order
      } while (batch.length >= limit)

      allSignatures.reverse()

      while (
        opts.endBlock &&
        allSignatures.length > 0 &&
        allSignatures[allSignatures.length - 1].slot > opts.endBlock
      ) {
        allSignatures.length-- // truncate head (after reverse) of txs newer than requested end
      }
    } else {
      allSignatures = async function* (this: SolanaChain) {
        let batch: Awaited<ReturnType<typeof this.connection.getSignaturesForAddress>> | undefined
        do {
          batch = await this.connection.getSignaturesForAddress(
            new PublicKey(opts.address!),
            {
              limit,
              before: batch?.length
                ? batch[batch.length - 1].signature
                : opts.endBefore
                  ? opts.endBefore
                  : undefined,
            },
            'confirmed',
          )
          for (const sig of batch) {
            if (opts.endBlock && sig.slot > opts.endBlock) continue
            yield sig
          }
        } while (batch.length >= limit)
      }.call(this) // generate backwards until depleting getSignaturesForAddress
    }

    // Process signatures
    for await (const signatureInfo of allSignatures) {
      yield await this.getTransaction(signatureInfo.signature)
    }
  }

  /**
   * Retrieves logs from Solana transactions with enhanced chronological ordering.
   *
   * Behavior:
   * - If opts.startBlock or opts.startTime is provided:
   *   * Fetches ALL signatures for the address going back in time
   *   * Continues fetching until finding signatures older than the start target
   *   * Filters out signatures older than start criteria
   *   * Returns logs in chronological order (oldest first)
   *
   * - If opts.startBlock and opts.startTime are omitted:
   *   * Fetches signatures in reverse chronological order (newest first)
   *   * Returns logs in reverse chronological order (newest first)
   *
   * @param opts - Log filter options containing:
   *   - `startBlock`: Starting slot number (inclusive)
   *   - `startTime`: Starting Unix timestamp (inclusive)
   *   - `endBlock`: Ending slot number (inclusive)
   *   - `address`: Program address to filter logs by (required for Solana)
   *   - `topics`: Array of topics to filter logs by (optional); either 0x-8B discriminants or event names
   *   - `programs`: Special option to allow querying by address of interest, but yielding matching
   *     logs from specific (string address) program or any (true)
   *   - `commit`: Special param for fetching ExecutionReceipts, to narrow down the search
   * @returns AsyncIterableIterator of parsed Log_ objects.
   */
  async *getLogs(
    opts: LogFilter & { sender?: string; programs?: string[] | true; commit?: CommitReport },
  ): AsyncGenerator<Log_ & { tx: SolanaTransaction }> {
    let programs: true | string[]
    if (opts.sender && !opts.address) {
      // specialization for fetching txs/requests for a given account of interest without a programID
      opts.address = opts.sender
      programs = true
    } else if (!opts.address) {
      throw new Error('Program address is required for Solana log filtering')
    } else if (!opts.programs) {
      programs = [opts.address]
    } else {
      programs = opts.programs
    }
    if (opts.topics?.length) {
      if (!opts.topics.every((topic) => typeof topic === 'string'))
        throw new Error('Topics must be strings')
      // append events discriminants (if not 0x-8B already), but keep OG topics
      opts.topics.push(
        ...opts.topics.filter((t) => !isHexString(t, 8)).map((t) => hexDiscriminator(t)),
      )
    }

    // Process signatures and yield logs
    for await (const tx of this.getTransactionsForAddress(opts)) {
      for (const log of tx.logs) {
        // Filter and yield logs from the specified program, and which match event discriminant or log prefix
        if (
          (programs !== true && !programs.includes(log.address)) ||
          (opts.topics?.length &&
            !(opts.topics as string[]).some(
              (t) =>
                t === log.topics[0] || (typeof log.data === 'string' && log.data.startsWith(t)),
            ))
        )
          continue
        yield log
      }
    }
  }

  /** {@inheritDoc Chain.fetchRequestsInTx} */
  async fetchRequestsInTx(tx: string | ChainTransaction): Promise<CCIPRequest[]> {
    return fetchCCIPRequestsInTx(this, typeof tx === 'string' ? await this.getTransaction(tx) : tx)
  }

  /** {@inheritDoc Chain.fetchRequestById} */
  override fetchRequestById(
    messageId: string,
    onRamp?: string,
    opts?: { page?: number },
  ): Promise<CCIPRequest> {
    if (!onRamp) throw new Error('onRamp is required')
    return fetchCCIPRequestById(this, messageId, { address: onRamp, ...opts })
  }

  /** {@inheritDoc Chain.fetchAllMessagesInBatch} */
  async fetchAllMessagesInBatch<
    R extends PickDeep<
      CCIPRequest,
      'lane' | `log.${'topics' | 'address' | 'blockNumber'}` | 'message.header.sequenceNumber'
    >,
  >(
    request: R,
    commit: Pick<CommitReport, 'minSeqNr' | 'maxSeqNr'>,
    opts?: { page?: number },
  ): Promise<R['message'][]> {
    const [destChainStatePda] = PublicKey.findProgramAddressSync(
      [Buffer.from('dest_chain_state'), toLeArray(request.lane.destChainSelector, 8)],
      new PublicKey(request.log.address),
    )
    // fetchAllMessagesInBatch pass opts back to getLogs; use it to narrow getLogs filter only to
    // txs touching destChainStatePda
    const opts_: Parameters<SolanaChain['getLogs']>[0] = {
      ...opts,
      programs: [request.log.address],
      address: destChainStatePda.toBase58(),
    }
    return fetchAllMessagesInBatch(this, request, commit, opts_)
  }

  /** {@inheritDoc Chain.typeAndVersion} */
  async typeAndVersion(address: string) {
    const program = new Program(
      CCIP_OFFRAMP_IDL, // `typeVersion` schema should be the same
      new PublicKey(address),
      simulationProvider(this),
    )

    // Create the typeVersion instruction
    const returnDataString = (await program.methods
      .typeVersion()
      .accounts({ clock: SYSVAR_CLOCK_PUBKEY })
      .view()) as string
    const res = parseTypeAndVersion(returnDataString.trim())
    if (res[1].startsWith('0.1.')) res[1] = CCIPVersion.V1_6
    return res
  }

  /** {@inheritDoc Chain.getRouterForOnRamp} */
  getRouterForOnRamp(onRamp: string, _destChainSelector: bigint): Promise<string> {
    return Promise.resolve(onRamp) // Solana's router is also the onRamp
  }

  /** {@inheritDoc Chain.getRouterForOffRamp} */
  async getRouterForOffRamp(offRamp: string, _sourceChainSelector: bigint): Promise<string> {
    const offRamp_ = new PublicKey(offRamp)
    const program = new Program(CCIP_OFFRAMP_IDL as Idl, offRamp_, {
      connection: this.connection,
    })

    const [referenceAddressesAddr] = PublicKey.findProgramAddressSync(
      [Buffer.from('reference_addresses')],
      offRamp_,
    )
    const referenceAddressesPda = await this.connection.getAccountInfo(referenceAddressesAddr)
    if (!referenceAddressesPda)
      throw new Error(`referenceAddresses account not found for offRamp=${offRamp}`)

    // Decode the config account using the program's coder
    const { router }: { router: PublicKey } = program.coder.accounts.decode(
      'referenceAddresses',
      referenceAddressesPda.data,
    )
    return router.toBase58()
  }

  /** {@inheritDoc Chain.getNativeTokenForRouter} */
  getNativeTokenForRouter(_router: string): Promise<string> {
    return Promise.resolve(NATIVE_MINT.toBase58())
  }

  /** {@inheritDoc Chain.getOffRampsForRouter} */
  async getOffRampsForRouter(router: string, sourceChainSelector: bigint): Promise<string[]> {
    // feeQuoter is present in router's config, and has a DestChainState account which is updated by
    // the offramps, so we can use it to narrow the search for the offramp
    const { feeQuoter } = await this._getRouterConfig(router)

    const [feeQuoterDestChainStateAccountAddress] = PublicKey.findProgramAddressSync(
      [Buffer.from('dest_chain'), toLeArray(sourceChainSelector, 8)],
      feeQuoter,
    )

    for await (const log of this.getLogs({
      programs: true,
      address: feeQuoterDestChainStateAccountAddress.toBase58(),
      topics: ['ExecutionStateChanged', 'CommitReportAccepted', 'Transmitted'],
    })) {
      return [log.address] // assume single offramp per router/deployment on Solana
    }
    throw new Error(`Could not find OffRamp events in feeQuoter=${feeQuoter.toString()} txs`)
  }

  /** {@inheritDoc Chain.getOnRampForRouter} */
  getOnRampForRouter(router: string, _destChainSelector: bigint): Promise<string> {
    return Promise.resolve(router) // solana's Router is also the OnRamp
  }

  /** {@inheritDoc Chain.getOnRampForOffRamp} */
  async getOnRampForOffRamp(offRamp: string, sourceChainSelector: bigint): Promise<string> {
    const program = new Program(CCIP_OFFRAMP_IDL, new PublicKey(offRamp), {
      connection: this.connection,
    })

    const [statePda] = PublicKey.findProgramAddressSync(
      [Buffer.from('source_chain_state'), toLeArray(sourceChainSelector, 8)],
      program.programId,
    )

    // Decode the config account using the program's coder
    const {
      config: { onRamp },
    } = await program.account.sourceChain.fetch(statePda)
    return decodeAddress(
      new Uint8Array(onRamp.bytes.slice(0, onRamp.len)),
      networkInfo(sourceChainSelector).family,
    )
  }

  /** {@inheritDoc Chain.getCommitStoreForOffRamp} */
  getCommitStoreForOffRamp(offRamp: string): Promise<string> {
    return Promise.resolve(offRamp) // Solana supports only CCIP>=1.6, for which OffRamp and CommitStore are the same
  }

  /** {@inheritDoc Chain.getTokenForTokenPool} */
  async getTokenForTokenPool(tokenPool: string): Promise<string> {
    const tokenPoolInfo = await this.connection.getAccountInfo(new PublicKey(tokenPool))
    if (!tokenPoolInfo) throw new Error(`TokenPool info not found: ${tokenPool}`)
    const { config }: { config: { mint: PublicKey } } = tokenPoolCoder.accounts.decode(
      'state',
      tokenPoolInfo.data,
    )
    return config.mint.toString()
  }

  /** {@inheritDoc Chain.getTokenInfo} */
  async getTokenInfo(token: string): Promise<TokenInfo> {
    const mint = new PublicKey(token)
    const mintInfo = await this.connection.getParsedAccountInfo(mint)

    if (
      !mintInfo.value ||
      !mintInfo.value.data ||
      (typeof mintInfo.value.data === 'object' &&
        'program' in mintInfo.value.data &&
        mintInfo.value.data.program !== 'spl-token' &&
        mintInfo.value.data.program !== 'spl-token-2022')
    ) {
      throw new Error(`Invalid SPL token or Token-2022: ${token}`)
    }

    if (typeof mintInfo.value.data === 'object' && 'parsed' in mintInfo.value.data) {
      const parsed = mintInfo.value.data.parsed as { info: ParsedTokenInfo }
      const data = parsed.info
      let symbol = data.symbol || unknownTokens[token] || 'UNKNOWN'
      let name = data.name

      // If symbol or name is missing, try to fetch from Metaplex metadata
      if (!data.symbol || symbol === 'UNKNOWN' || !data.name) {
        try {
          const metadata = await this._fetchTokenMetadata(mint)
          if (metadata) {
            if (metadata.symbol && (!data.symbol || symbol === 'UNKNOWN')) {
              symbol = metadata.symbol
            }
            if (metadata.name && !name) {
              name = metadata.name
            }
          }
        } catch (error) {
          // Metaplex metadata fetch failed, keep the default values
          this.logger.debug(`Failed to fetch Metaplex metadata for token ${token}:`, error)
        }
      }

      return {
        name,
        symbol,
        decimals: data.decimals,
      }
    } else {
      throw new Error(`Unable to parse token data for ${token}`)
    }
  }

  /**
   * Fetches token metadata from Metaplex.
   * @param mintPublicKey - Token mint public key.
   * @returns Token name and symbol, or null if not found.
   */
  async _fetchTokenMetadata(
    mintPublicKey: PublicKey,
  ): Promise<{ name: string; symbol: string } | null> {
    try {
      // Token Metadata Program ID
      const TOKEN_METADATA_PROGRAM_ID = new PublicKey('metaqbxxUerdq28cj1RbAWkYQm3ybzjb6a8bt518x1s')

      // Derive metadata account address
      const [metadataPDA] = PublicKey.findProgramAddressSync(
        [Buffer.from('metadata'), TOKEN_METADATA_PROGRAM_ID.toBuffer(), mintPublicKey.toBuffer()],
        TOKEN_METADATA_PROGRAM_ID,
      )

      // Fetch metadata account
      const metadataAccount = await this.connection.getAccountInfo(metadataPDA)
      if (!metadataAccount) {
        return null
      }

      // Parse Metaplex Token Metadata according to the actual format
      // Reference: https://docs.metaplex.com/programs/token-metadata/accounts#metadata
      const data = metadataAccount.data
      if (data.length < 100) {
        return null
      }

      let offset = 0

      // Skip key (1 byte) - discriminator for account type
      offset += 1

      // Skip update_authority (32 bytes)
      offset += 32

      // Skip mint (32 bytes)
      offset += 32

      // Parse name (variable length string)
      if (offset + 4 > data.length) return null
      const nameLength = data.readUInt32LE(offset)
      offset += 4
      if (nameLength > 200 || offset + nameLength > data.length) return null
      const nameBytes = data.subarray(offset, offset + nameLength)
      const name = nameBytes.toString('utf8').replace(/\0/g, '').trim()
      offset += nameLength

      // Parse symbol (variable length string)
      if (offset + 4 > data.length) return null
      const symbolLength = data.readUInt32LE(offset)
      offset += 4
      if (symbolLength > 50 || offset + symbolLength > data.length) return null

      const symbolBytes = data.subarray(offset, offset + symbolLength)
      const symbol = symbolBytes.toString('utf8').replace(/\0/g, '').trim()

      return name || symbol ? { name, symbol } : null
    } catch (error) {
      this.logger.debug('Error fetching token metadata:', error)
      return null
    }
  }

  /**
   * Decodes a CCIP message from a Solana log event.
   * @param log - Log with data field.
   * @returns Decoded CCIPMessage or undefined if not valid.
   */
  static decodeMessage({ data }: { data: unknown }): CCIPMessage | undefined {
    if (!data || typeof data !== 'string') return undefined

    // Verify the discriminant matches CCIPMessageSent
    try {
      if (dataSlice(getDataBytes(data), 0, 8) !== hexDiscriminator('CCIPMessageSent')) return
    } catch (_) {
      return
    }

    const decoded = routerCoder.events.decode<
      (typeof CCIP_ROUTER_IDL)['events'][number] & { name: 'CCIPMessageSent' },
      IdlTypes<typeof CCIP_ROUTER_IDL>
    >(data)
    if (decoded?.name !== 'CCIPMessageSent') return
    const message = decoded.data.message

    // Convert BN/number types to bigints
    const sourceChainSelector = BigInt(message.header.sourceChainSelector.toString())
    const destChainSelector = BigInt(message.header.destChainSelector.toString())
    const sequenceNumber = BigInt(message.header.sequenceNumber.toString())
    const nonce = BigInt(message.header.nonce.toString())
    const destNetwork = networkInfo(destChainSelector)

    // Convert message fields to expected format
    const messageId = hexlify(new Uint8Array(message.header.messageId))
    const sender = message.sender.toString()
    const data_ = getDataBytes(message.data)
    // TODO: extract this into a proper normalize/decode/reencode data utility
    const msgData = destNetwork.family === ChainFamily.Solana ? encodeBase64(data_) : hexlify(data_)
    const receiver = decodeAddress(message.receiver, destNetwork.family)
    const feeToken = message.feeToken.toString()

    // Process token amounts
    const tokenAmounts = message.tokenAmounts.map((ta) => ({
      sourcePoolAddress: ta.sourcePoolAddress.toBase58(),
      destTokenAddress: decodeAddress(ta.destTokenAddress, destNetwork.family),
      extraData: hexlify(ta.extraData),
      amount: leToBigInt(ta.amount.leBytes),
      destExecData: hexlify(ta.destExecData),
      // destGasAmount is encoded as BE uint32;
      destGasAmount: toBigInt(ta.destExecData),
    }))

    // Convert fee amounts from CrossChainAmount format
    const feeTokenAmount = leToBigInt(message.feeTokenAmount.leBytes)
    const feeValueJuels = leToBigInt(message.feeValueJuels.leBytes)

    // Parse gas limit from extraArgs
    const extraArgs = hexlify(message.extraArgs)
    const parsed = this.decodeExtraArgs(extraArgs)
    if (!parsed) throw new Error('Invalid extraArgs: ' + extraArgs)
    const { _tag, ...rest } = parsed

    return {
      header: {
        messageId,
        sourceChainSelector,
        destChainSelector: destChainSelector,
        sequenceNumber: sequenceNumber,
        nonce,
      },
      sender,
      receiver,
      data: msgData,
      tokenAmounts,
      feeToken,
      feeTokenAmount,
      feeValueJuels,
      extraArgs,
      ...rest,
    } as CCIPMessage<typeof CCIPVersion.V1_6>
  }

  /**
   * Decodes extra arguments from Solana CCIP messages.
   * @param extraArgs - Encoded extra arguments bytes.
   * @returns Decoded EVMExtraArgsV2 or undefined if unknown format.
   */
  static decodeExtraArgs(
    extraArgs: BytesLike,
  ): (EVMExtraArgsV2 & { _tag: 'EVMExtraArgsV2' }) | undefined {
    const data = getDataBytes(extraArgs),
      tag = dataSlice(data, 0, 4)
    switch (tag) {
      case EVMExtraArgsV2Tag: {
        if (dataLength(data) === 4 + 16 + 1) {
          // Solana-generated EVMExtraArgsV2 (21 bytes total)
          return {
            _tag: 'EVMExtraArgsV2',
            gasLimit: leToBigInt(dataSlice(data, 4, 4 + 16)), // from Uint128LE
            allowOutOfOrderExecution: data[4 + 16] == 1,
          }
        }
        throw new Error(`Unsupported EVMExtraArgsV2 length: ${dataLength(data)}`)
      }
      default:
        return
    }
  }

  /**
   * Encodes extra arguments for Solana CCIP messages.
   * @param args - Extra arguments to encode.
   * @returns Encoded extra arguments as hex string.
   */
  static encodeExtraArgs(args: ExtraArgs): string {
    if ('computeUnits' in args) throw new Error('Solana can only encode EVMExtraArgsV2')
    const gasLimitUint128Le = toLeArray(args.gasLimit, 16)
    return concat([
      EVMExtraArgsV2Tag,
      gasLimitUint128Le,
      'allowOutOfOrderExecution' in args && args.allowOutOfOrderExecution ? '0x01' : '0x00',
    ])
  }

  /**
   * Decodes commit reports from a Solana log event.
   * @param log - Log with data field.
   * @param lane - Lane info for filtering.
   * @returns Array of CommitReport or undefined if not valid.
   */
  static decodeCommits(
    log: Pick<Log_, 'data'>,
    lane?: Omit<Lane, 'destChainSelector'>,
  ): CommitReport[] | undefined {
    // Check if this is a CommitReportAccepted event by looking at the discriminant
    if (!log.data || typeof log.data !== 'string') {
      throw new Error('Log data is missing or not a string')
    }

    try {
      // Verify the discriminant matches CommitReportAccepted
      if (dataSlice(getDataBytes(log.data), 0, 8) !== hexDiscriminator('CommitReportAccepted'))
        return
    } catch (_) {
      return
    }

    const decoded = offrampCoder.events.decode<
      (typeof CCIP_OFFRAMP_IDL)['events'][number] & { name: 'CommitReportAccepted' },
      IdlTypes<typeof CCIP_OFFRAMP_IDL>
    >(log.data)
    if (decoded?.name !== 'CommitReportAccepted' || !decoded.data?.merkleRoot) return
    const merkleRoot = decoded.data.merkleRoot

    // Verify the source chain selector matches our lane
    const sourceChainSelector = BigInt(merkleRoot.sourceChainSelector.toString())

    // Convert the onRampAddress from bytes to the proper format
    const onRampAddress = decodeOnRampAddress(
      merkleRoot.onRampAddress,
      networkInfo(sourceChainSelector).family,
    )
    if (lane) {
      if (sourceChainSelector !== lane.sourceChainSelector) return
      // Verify the onRampAddress matches our lane
      if (onRampAddress !== lane.onRamp) return
    }

    return [
      {
        sourceChainSelector,
        onRampAddress,
        minSeqNr: BigInt(merkleRoot.minSeqNr.toString()),
        maxSeqNr: BigInt(merkleRoot.maxSeqNr.toString()),
        merkleRoot: hexlify(getDataBytes(merkleRoot.merkleRoot)),
      },
    ]
  }

  /**
   * Decodes an execution receipt from a Solana log event.
   * @param log - Log with data, tx, and index fields.
   * @returns ExecutionReceipt or undefined if not valid.
   */
  static decodeReceipt(log: Pick<Log_, 'data' | 'tx' | 'index'>): ExecutionReceipt | undefined {
    // Check if this is a ExecutionStateChanged event by looking at the discriminant
    if (!log.data || typeof log.data !== 'string') {
      throw new Error('Log data is missing or not a string')
    }

    try {
      // Verify the discriminant matches ExecutionStateChanged
      if (dataSlice(getDataBytes(log.data), 0, 8) !== hexDiscriminator('ExecutionStateChanged'))
        return
    } catch (_) {
      return
    }

    const decoded = offrampCoder.events.decode<
      (typeof CCIP_OFFRAMP_IDL)['events'][number] & { name: 'ExecutionStateChanged' },
      IdlTypes<typeof CCIP_OFFRAMP_IDL>
    >(log.data)
    if (decoded?.name !== 'ExecutionStateChanged') return
    const messageId = hexlify(getDataBytes(decoded.data.messageId))

    // Decode state enum (MessageExecutionState)
    // Enum discriminant is a single byte: Untouched=0, InProgress=1, Success=2, Failure=3
    let state: ExecutionState
    if (decoded.data.state.inProgress) {
      state = ExecutionState.InProgress
    } else if (decoded.data.state.success) {
      state = ExecutionState.Success
    } else if (decoded.data.state.failure) {
      state = ExecutionState.Failed
    } else throw new Error(`Invalid ExecutionState: ${util.inspect(decoded.data.state)}`)

    let returnData
    if (log.tx) {
      // use only last receipt per tx+message (i.e. skip intermediary InProgress=1 states for Solana)
      const laterReceiptLog = log.tx.logs
        .filter((l) => l.index > log.index)
        .findLast((l) => {
          const lastReceipt = this.decodeReceipt(l)
          return lastReceipt && lastReceipt.messageId === messageId
        })
      if (laterReceiptLog) {
        return // ignore intermediary state (InProgress=1) if we can find a later receipt
      } else if (state !== ExecutionState.Success) {
        returnData = getErrorFromLogs(log.tx.logs)
      } else if (log.tx.error) {
        returnData = util.inspect(log.tx.error)
        state = ExecutionState.Failed
      }
    }

    return {
      sourceChainSelector: BigInt(decoded.data.sourceChainSelector.toString()),
      sequenceNumber: BigInt(decoded.data.sequenceNumber.toString()),
      messageId,
      messageHash: hexlify(getDataBytes(decoded.data.messageHash)),
      state,
      returnData,
    }
  }

  /**
   * Converts bytes to a Solana address (Base58).
   * @param bytes - Bytes to convert.
   * @returns Base58-encoded Solana address.
   */
  static getAddress(bytes: BytesLike): string {
    try {
      if (typeof bytes === 'string' && bs58.decode(bytes).length === 32) return bytes
    } catch (_) {
      // pass
    }
    return encodeBase58(getDataBytes(bytes))
  }

  /**
   * Gets the leaf hasher for Solana destination chains.
   * @param lane - Lane configuration.
   * @returns Leaf hasher function.
   */
  static getDestLeafHasher(lane: Lane, ctx?: WithLogger): LeafHasher<typeof CCIPVersion.V1_6> {
    return getV16SolanaLeafHasher(lane, ctx)
  }

  /** {@inheritDoc Chain.getTokenAdminRegistryFor} */
  async getTokenAdminRegistryFor(address: string): Promise<string> {
    const [type] = await this.typeAndVersion(address)
    if (!type.includes('Router')) throw new Error(`Not a Router: ${address} is ${type}`)
    // Solana implements TokenAdminRegistry in the Router/OnRamp program
    return address
  }

  /** {@inheritDoc Chain.getFee} */
  getFee(router: string, destChainSelector: bigint, message: AnyMessage): Promise<bigint> {
    return getFee(this, router, destChainSelector, message)
  }

  /**
   * Raw/unsigned version of [[sendMessage]]
   *
   * @param sender - sender/feePayer address
   * @param router - router address
   * @param destChainSelector - destination chain selector
   * @param message - AnyMessage to send (with or without fee)
   * @param approveMax - approve max amount of tokens if needed, instead of only what's needed
   * @returns instructions - array of instructions; `ccipSend` is last, after any approval
   *   lookupTables - array of lookup tables for `ccipSend` call
   *   mainIndex - instructions.length - 1
   */
  async generateUnsignedSendMessage(
    sender: string,
    router: string,
    destChainSelector: bigint,
    message: AnyMessage & { fee?: bigint },
    opts?: { approveMax?: boolean },
  ): Promise<UnsignedSolanaTx> {
    if (!message.fee) message.fee = await this.getFee(router, destChainSelector, message)
    return generateUnsignedCcipSend(
      this,
      new PublicKey(sender),
      new PublicKey(router),
      destChainSelector,
      message as SetRequired<typeof message, 'fee'>,
      opts,
    )
  }

  /** {@inheritDoc Chain.sendMessage} */
  async sendMessage(
    router: string,
    destChainSelector: bigint,
    message: AnyMessage & { fee?: bigint },
    opts: { wallet: unknown; approveMax?: boolean },
  ): Promise<CCIPRequest> {
    const wallet = opts.wallet
    if (!isWallet(wallet)) throw new Error(`Expected Wallet, got=${util.inspect(wallet)}`)
    const unsigned = await this.generateUnsignedSendMessage(
      wallet.publicKey.toBase58(),
      router,
      destChainSelector,
      message,
      opts,
    )

    const hash = await simulateAndSendTxs(this, wallet, unsigned)
    return (await this.fetchRequestsInTx(await this.getTransaction(hash)))[0]
  }

  /** {@inheritDoc Chain.fetchOffchainTokenData} */
  async fetchOffchainTokenData(request: CCIPRequest): Promise<OffchainTokenData[]> {
    return fetchSolanaOffchainTokenData(request, this)
  }

  /**
   * Raw/unsigned version of [[executeReport]]
   * @param payer - payer address of the execution transaction
   * @param offRamp - OffRamp contract address
   * @param execReport_ - ExecutionReport of a dest=Solana message
   * @param opts - execute report options
   *   - forceBuffer - Whether to force the use of a buffer account
   *   - forceLookupTable - Whether to force creation of a lookup table for the call
   * @returns instructions - array of instructions to execute the report
   *   lookupTables - array of lookup tables for `manuallyExecute` call
   *   mainIndex - index of the `manuallyExecute` instruction in the array; last unless
   *   forceLookupTable is set, in which case last is ALT deactivation tx, and manuallyExecute is
   *   second to last
   */
  async generateUnsignedExecuteReport(
    payer: string,
    offRamp: string,
    execReport_: ExecutionReport,
    opts?: { forceBuffer?: boolean; forceLookupTable?: boolean },
  ): Promise<UnsignedSolanaTx> {
    if (!('computeUnits' in execReport_.message))
      throw new Error("ExecutionReport's message not for Solana")
    const execReport = execReport_ as ExecutionReport<CCIPMessage_V1_6_Solana>
    const offRamp_ = new PublicKey(offRamp)
    return generateUnsignedExecuteReport(this, new PublicKey(payer), offRamp_, execReport, opts)
  }

  /** {@inheritDoc Chain.executeReport} */
  async executeReport(
    offRamp: string,
    execReport: ExecutionReport,
    opts: {
      wallet: unknown
      gasLimit?: number
      forceLookupTable?: boolean
      forceBuffer?: boolean
      waitDeactivation?: boolean
    },
  ): Promise<ChainTransaction> {
    const wallet = opts.wallet
    if (!isWallet(wallet)) throw new Error(`Expected Wallet, got=${util.inspect(wallet)}`)

    let hash
    do {
      try {
        const unsigned = await this.generateUnsignedExecuteReport(
          wallet.publicKey.toBase58(),
          offRamp,
          execReport,
          opts,
        )
        hash = await simulateAndSendTxs(this, wallet, unsigned, opts?.gasLimit)
      } catch (err) {
        if (
          !(err instanceof Error) ||
          !['encoding overruns Uint8Array', 'too large'].some((e) => err.message.includes(e))
        )
          throw err
        // in case of failure to serialize a report, first try buffering (because it gets
        // auto-closed upon successful execution), then ALTs (need a grace period ~3min after
        // deactivation before they can be closed/recycled)
        if (!opts?.forceBuffer) opts = { ...opts, forceBuffer: true }
        else if (!opts?.forceLookupTable) opts = { ...opts, forceLookupTable: true }
        else throw err
      }
    } while (!hash)

    try {
      await this.cleanUpBuffers(opts)
    } catch (err) {
      this.logger.warn('Error while trying to clean up buffers:', err)
    }
    return this.getTransaction(hash)
  }

  /**
   * Clean up and recycle buffers and address lookup tables owned by wallet
   * @param opts - cleanUp options
   *   - wallet - wallet instance to sign txs
   *   - waitDeactivation - Whether to wait for lookup table deactivation cool down period
   *       (513 slots) to pass before closing; by default, we deactivate (if needed) and move on, to
   *       close other ready ALTs
   */
  async cleanUpBuffers(opts: { wallet: unknown; waitDeactivation?: boolean }): Promise<void> {
    const wallet = opts.wallet
    if (!isWallet(wallet)) throw new Error(`Expected Wallet, got=${util.inspect(wallet)}`)
    await cleanUpBuffers(this, wallet, this.getLogs.bind(this), opts)
  }

  /**
   * Parses raw Solana data into typed structures.
   * @param data - Raw data to parse.
   * @returns Parsed data or undefined.
   */
  static parse(data: unknown) {
    if (!data) return
    try {
      if (Array.isArray(data)) {
        if (data.every((e) => typeof e === 'string')) return getErrorFromLogs(data)
        else if (data.every((e) => typeof e === 'object' && 'data' in e && 'address' in e))
          return getErrorFromLogs(data as Log_[])
      } else if (typeof data === 'object') {
        if ('transactionLogs' in data && 'transactionMessage' in data) {
          const parsed = getErrorFromLogs(data.transactionLogs as Log_[] | string[])
          if (parsed) return { message: data.transactionMessage, ...parsed }
        }
        if ('logs' in data) return getErrorFromLogs(data.logs as Log_[] | string[])
      } else if (typeof data === 'string') {
        const parsedExtraArgs = this.decodeExtraArgs(getDataBytes(data))
        if (parsedExtraArgs) return parsedExtraArgs
        const parsedMessage = this.decodeMessage({ data })
        if (parsedMessage) return parsedMessage
      }
    } catch (_) {
      // Ignore errors during parsing
    }
  }

  /**
   * Solana optimization: we use getProgramAccounts with
   */
  override async fetchCommitReport(
    commitStore: string,
    request: PickDeep<CCIPRequest, 'lane' | 'message.header.sequenceNumber' | 'tx.timestamp'>,
    hints?: { startBlock?: number; page?: number },
  ): Promise<CCIPCommit> {
    const commitsAroundSeqNum = await this.connection.getProgramAccounts(
      new PublicKey(commitStore),
      {
        filters: [
          {
            memcmp: {
              offset: 0,
              bytes: encodeBase58(BorshAccountsCoder.accountDiscriminator('CommitReport')),
            },
          },
          {
            memcmp: {
              offset: 8 + 1,
              bytes: encodeBase58(toLeArray(request.lane.sourceChainSelector, 8)),
            },
          },
          // hack: memcmp report.min with msg.sequenceNumber's without least-significant byte;
          // this should be ~256 around seqNum, i.e. big chance of a match; requires PDAs to be alive
          {
            memcmp: {
              offset: 8 + 1 + 8 + 32 + 8 + 1,
              bytes: encodeBase58(toLeArray(request.message.header.sequenceNumber, 8).slice(1)),
            },
          },
        ],
      },
    )
    for (const acc of commitsAroundSeqNum) {
      // const merkleRoot = acc.account.data.subarray(8 + 1 + 8, 8 + 1 + 8 + 32)
      const minSeqNr = acc.account.data.readBigUInt64LE(8 + 1 + 8 + 32 + 8)
      const maxSeqNr = acc.account.data.readBigUInt64LE(8 + 1 + 8 + 32 + 8 + 8)
      if (
        minSeqNr > request.message.header.sequenceNumber ||
        maxSeqNr < request.message.header.sequenceNumber
      )
        continue
      // we have all the commit report info, but we also need log details (txHash, etc)
      for await (const log of this.getLogs({
        startTime: 1, // just to force getting the oldest log first
        programs: [commitStore],
        address: acc.pubkey.toBase58(),
        topics: ['CommitReportAccepted'],
      })) {
        // first yielded log should be commit (which created this PDA)
        const report = (this.constructor as typeof SolanaChain).decodeCommits(
          log,
          request.lane,
        )?.[0]
        if (report) return { report, log }
      }
    }
    // in case we can't find it, fallback to generic iterating txs
    return super.fetchCommitReport(commitStore, request, hints)
  }

  /** {@inheritDoc Chain.fetchExecutionReceipts} */
  override async *fetchExecutionReceipts(
    offRamp: string,
    request: PickDeep<CCIPRequest, 'lane' | 'message.header.messageId' | 'tx.timestamp'>,
    commit?: CCIPCommit,
    opts?: { page?: number },
  ): AsyncIterableIterator<CCIPExecution> {
    let opts_: Parameters<SolanaChain['getLogs']>[0] | undefined = opts
    if (commit) {
      // if we know of commit, use `commit_report` PDA as more specialized address
      const [commitReportPda] = PublicKey.findProgramAddressSync(
        [
          Buffer.from('commit_report'),
          toLeArray(request.lane.sourceChainSelector, 8),
          bytesToBuffer(commit.report.merkleRoot),
        ],
        new PublicKey(offRamp),
      )
      opts_ = {
        ...opts,
        programs: [offRamp],
        address: commitReportPda.toBase58(),
      }
    }
    yield* super.fetchExecutionReceipts(offRamp, request, commit, opts_)
  }

  /** {@inheritDoc Chain.getRegistryTokenConfig} */
  async getRegistryTokenConfig(
    registry: string,
    token: string,
  ): Promise<{
    administrator: string
    pendingAdministrator?: string
    tokenPool?: string
  }> {
    const registry_ = new PublicKey(registry)
    const tokenMint = new PublicKey(token)

    const [tokenAdminRegistryAddr] = PublicKey.findProgramAddressSync(
      [Buffer.from('token_admin_registry'), tokenMint.toBuffer()],
      registry_,
    )

    const tokenAdminRegistry = await this.connection.getAccountInfo(tokenAdminRegistryAddr)
    if (!tokenAdminRegistry)
      throw new Error(`Token ${token} is not configured in registry ${registry}`)

    const config: {
      administrator: string
      pendingAdministrator?: string
      tokenPool?: string
    } = {
      administrator: encodeBase58(tokenAdminRegistry.data.subarray(9, 9 + 32)),
    }
    const pendingAdministrator = new PublicKey(tokenAdminRegistry.data.subarray(41, 41 + 32))

    // Check if pendingAdministrator is set (not system program address)
    if (
      pendingAdministrator &&
      !pendingAdministrator.equals(SystemProgram.programId) &&
      !pendingAdministrator.equals(PublicKey.default)
    ) {
      config.pendingAdministrator = pendingAdministrator.toBase58()
    }

    // Get token pool from lookup table if available
    try {
      const lookupTableAddr = new PublicKey(tokenAdminRegistry.data.subarray(73, 73 + 32))
      const lookupTable = await this.connection.getAddressLookupTable(lookupTableAddr)
      if (lookupTable?.value) {
        // tokenPool state PDA is at index [3]
        const tokenPoolAddress = lookupTable.value.state.addresses[3]
        if (tokenPoolAddress && !tokenPoolAddress.equals(PublicKey.default)) {
          config.tokenPool = tokenPoolAddress.toBase58()
        }
      }
    } catch (_err) {
      // Token pool may not be configured yet
    }
    return config
  }

  /** {@inheritDoc Chain.getTokenPoolConfigs} */
  async getTokenPoolConfigs(tokenPool: string): Promise<{
    token: string
    router: string
    tokenPoolProgram: string
    typeAndVersion?: string
  }> {
    // `tokenPool` is actually a State PDA in the tokenPoolProgram
    const tokenPoolState = await this.connection.getAccountInfo(new PublicKey(tokenPool))
    if (!tokenPoolState) throw new Error(`TokenPool State PDA not found at ${tokenPool}`)

    const { config }: { config: { mint: PublicKey; router: PublicKey } } =
      tokenPoolCoder.accounts.decode('state', tokenPoolState.data)
    const tokenPoolProgram = tokenPoolState.owner.toBase58()

    let typeAndVersion
    try {
      ;[, , typeAndVersion] = await this.typeAndVersion(tokenPoolProgram)
    } catch (_) {
      // TokenPool may not have a typeAndVersion
    }

    return {
      token: config.mint.toBase58(),
      router: config.router.toBase58(),
      tokenPoolProgram,
      typeAndVersion,
    }
  }

  /** {@inheritDoc Chain.getTokenPoolRemotes} */
  async getTokenPoolRemotes(
    tokenPool: string,
    remoteChainSelector?: bigint,
  ): Promise<Record<string, TokenPoolRemote>> {
    // `tokenPool` is actually a State PDA in the tokenPoolProgram
    const tokenPoolState = await this.connection.getAccountInfo(new PublicKey(tokenPool))
    if (!tokenPoolState) throw new Error(`TokenPool State PDA not found at ${tokenPool}`)

    const tokenPoolProgram = tokenPoolState.owner

    const { config }: { config: { mint: PublicKey; router: PublicKey } } =
      tokenPoolCoder.accounts.decode('state', tokenPoolState.data)

    // Get all supported chains by fetching ChainConfig PDAs
    // We need to scan for all ChainConfig accounts owned by this token pool program
    const remotes: Record<string, TokenPoolRemote> = {}

    // Fetch all ChainConfig accounts for this token pool
    let selectors: { selector: bigint }[] = Object.values(SELECTORS)
    let accounts
    if (remoteChainSelector) {
      selectors = [{ selector: remoteChainSelector }]
      const [chainConfigAddr] = PublicKey.findProgramAddressSync(
        [
          Buffer.from('ccip_tokenpool_chainconfig'),
          toLeArray(remoteChainSelector, 8),
          config.mint.toBuffer(),
        ],
        tokenPoolProgram,
      )
      const chainConfigAcc = await this.connection.getAccountInfo(chainConfigAddr)
      if (!chainConfigAcc)
        throw new Error(
          `ChainConfig not found at ${chainConfigAddr.toBase58()} for tokenPool=${tokenPool} and remoteNetwork=${networkInfo(remoteChainSelector).name}`,
        )
      accounts = [
        {
          pubkey: chainConfigAddr,
          account: chainConfigAcc,
        },
      ]
    } else
      accounts = await this.connection.getProgramAccounts(tokenPoolProgram, {
        filters: [
          {
            memcmp: {
              offset: 0,
              bytes: encodeBase58(BorshAccountsCoder.accountDiscriminator('ChainConfig')),
            },
          },
        ],
      })

    for (const acc of accounts) {
      try {
        let base: {
          remote: {
            poolAddresses: { address: Buffer }[]
            tokenAddress: { address: Buffer }
            decimals: number
          }
          inboundRateLimit: {
            tokens: BN
            lastUpdated: BN
            cfg: {
              enabled: boolean
              capacity: BN
              rate: BN
            }
          }
          outboundRateLimit: {
            tokens: BN
            lastUpdated: BN
            cfg: {
              enabled: boolean
              capacity: BN
              rate: BN
            }
          }
        }
        try {
          ;({ base } = tokenPoolCoder.accounts.decode('chainConfig', acc.account.data))
        } catch (_) {
          ;({ base } = cctpTokenPoolCoder.accounts.decode('chainConfig', acc.account.data))
        }

        let remoteChainSelector
        // test all selectors, to find the correct seed
        for (const { selector } of Object.values(selectors)) {
          const [chainConfigAddr] = PublicKey.findProgramAddressSync(
            [
              Buffer.from('ccip_tokenpool_chainconfig'),
              toLeArray(selector, 8),
              config.mint.toBuffer(),
            ],
            tokenPoolProgram,
          )
          if (chainConfigAddr.equals(acc.pubkey)) {
            remoteChainSelector = selector
            break
          }
        }
        if (!remoteChainSelector) continue

        const remoteNetwork = networkInfo(remoteChainSelector)

        const remoteToken = decodeAddress(base.remote.tokenAddress.address, remoteNetwork.family)

        const remotePools = base.remote.poolAddresses.map((pool) =>
          decodeAddress(pool.address, remoteNetwork.family),
        )

        let inboundRateLimiterState: RateLimiterState = null
        if (base.inboundRateLimit.cfg.enabled) {
          inboundRateLimiterState = {
            tokens: BigInt(base.inboundRateLimit.tokens.toString()),
            capacity: BigInt(base.inboundRateLimit.cfg.capacity.toString()),
            rate: BigInt(base.inboundRateLimit.cfg.rate.toString()),
          }
          const cur =
            inboundRateLimiterState.tokens +
            inboundRateLimiterState.rate *
              BigInt(Math.floor(Date.now() / 1000) - base.inboundRateLimit.lastUpdated.toNumber())
          if (cur < inboundRateLimiterState.capacity) inboundRateLimiterState.tokens = cur
          else inboundRateLimiterState.tokens = inboundRateLimiterState.capacity
        }

        let outboundRateLimiterState: RateLimiterState = null
        if (base.outboundRateLimit.cfg.enabled) {
          outboundRateLimiterState = {
            tokens: BigInt(base.outboundRateLimit.tokens.toString()),
            capacity: BigInt(base.outboundRateLimit.cfg.capacity.toString()),
            rate: BigInt(base.outboundRateLimit.cfg.rate.toString()),
          }
          const cur =
            outboundRateLimiterState.tokens +
            outboundRateLimiterState.rate *
              BigInt(Math.floor(Date.now() / 1000) - base.outboundRateLimit.lastUpdated.toNumber())
          if (cur < outboundRateLimiterState.capacity) outboundRateLimiterState.tokens = cur
          else outboundRateLimiterState.tokens = outboundRateLimiterState.capacity
        }

        remotes[remoteNetwork.name] = {
          remoteToken,
          remotePools,
          inboundRateLimiterState,
          outboundRateLimiterState,
        }
      } catch (err) {
        this.logger.warn('Failed to decode ChainConfig account:', err)
      }
    }

    return remotes
  }

  /** {@inheritDoc Chain.getSupportedTokens} */
  async getSupportedTokens(router: string): Promise<string[]> {
    // `mint` offset in TokenAdminRegistry account data; more robust against changes in layout
    const mintOffset = 8 + 1 + 32 + 32 + 32 + 16 * 2 // = 137
    const router_ = new PublicKey(router)
    const res = []
    for (const acc of await this.connection.getProgramAccounts(router_, {
      filters: [
        {
          memcmp: {
            offset: 0,
            bytes: encodeBase58(BorshAccountsCoder.accountDiscriminator('TokenAdminRegistry')),
          },
        },
      ],
    })) {
      if (!acc.account.data || acc.account.data.length < mintOffset + 32) continue
      const mint = new PublicKey(acc.account.data.subarray(mintOffset, mintOffset + 32))
      const [derivedPda] = PublicKey.findProgramAddressSync(
        [Buffer.from('token_admin_registry'), mint.toBuffer()],
        router_,
      )
      if (!acc.pubkey.equals(derivedPda)) continue
      res.push(mint.toBase58())
    }
    return res
  }

  /** {@inheritDoc Chain.getFeeTokens} */
  async getFeeTokens(router: string): Promise<Record<string, TokenInfo>> {
    const { feeQuoter } = await this._getRouterConfig(router)
    const tokenConfigs = await this.connection.getProgramAccounts(feeQuoter, {
      filters: [
        {
          memcmp: {
            offset: 0,
            bytes: encodeBase58(
              BorshAccountsCoder.accountDiscriminator('BillingTokenConfigWrapper'),
            ),
          },
        },
      ],
    })
    return Object.fromEntries(
      await Promise.all(
        tokenConfigs.map(async (acc) => {
          const token = new PublicKey(acc.account.data.subarray(10, 10 + 32)).toBase58()
          return [token, await this.getTokenInfo(token)] as const
        }),
      ),
    )
  }

  /**
   * Gets the router configuration from the Config PDA.
   * @param router - Router program address.
   * @returns Router configuration including feeQuoter.
   */
  async _getRouterConfig(router: string) {
    const program = new Program(CCIP_ROUTER_IDL, new PublicKey(router), {
      connection: this.connection,
    })

    const [configPda] = PublicKey.findProgramAddressSync([Buffer.from('config')], program.programId)

    // feeQuoter is present in router's config, and has a DestChainState account which is updated by
    // the offramps, so we can use it to narrow the search for the offramp
    return program.account.config.fetch(configPda)
  }
}<|MERGE_RESOLUTION|>--- conflicted
+++ resolved
@@ -81,11 +81,6 @@
 import { IDL as CCIP_OFFRAMP_IDL } from './idl/1.6.0/CCIP_OFFRAMP.ts'
 import { IDL as CCIP_ROUTER_IDL } from './idl/1.6.0/CCIP_ROUTER.ts'
 import { fetchSolanaOffchainTokenData } from './offchain.ts'
-<<<<<<< HEAD
-import { ccipSend, getFee } from './send.ts'
-import type { CCIPMessage_V1_6_Solana } from './types.ts'
-import { getErrorFromLogs, hexDiscriminator, parseSolanaLogs, simulationProvider } from './utils.ts'
-=======
 import { generateUnsignedCcipSend, getFee } from './send.ts'
 import { type CCIPMessage_V1_6_Solana, type UnsignedSolanaTx, isWallet } from './types.ts'
 import {
@@ -96,7 +91,6 @@
   simulateAndSendTxs,
   simulationProvider,
 } from './utils.ts'
->>>>>>> e1fb60af
 import {
   fetchAllMessagesInBatch,
   fetchCCIPRequestById,
@@ -290,7 +284,7 @@
     })
     if (!tx) throw new Error(`Transaction not found: ${hash}`)
     if (tx.blockTime) {
-      ;(
+      ; (
         this.getBlockTimestamp as Memoized<typeof this.getBlockTimestamp, { async: true }>
       ).cache.set([tx.slot], Promise.resolve(tx.blockTime))
     } else {
@@ -300,10 +294,10 @@
     // Parse logs from transaction using helper function
     const logs_ = tx.meta?.logMessages?.length
       ? parseSolanaLogs(tx.meta?.logMessages).map((l) => ({
-          ...l,
-          transactionHash: hash,
-          blockNumber: tx.slot,
-        }))
+        ...l,
+        transactionHash: hash,
+        blockNumber: tx.slot,
+      }))
       : []
 
     const chainTx: SolanaTransaction = {
@@ -1441,9 +1435,9 @@
           }
         }
         try {
-          ;({ base } = tokenPoolCoder.accounts.decode('chainConfig', acc.account.data))
+          ; ({ base } = tokenPoolCoder.accounts.decode('chainConfig', acc.account.data))
         } catch (_) {
-          ;({ base } = cctpTokenPoolCoder.accounts.decode('chainConfig', acc.account.data))
+          ; ({ base } = cctpTokenPoolCoder.accounts.decode('chainConfig', acc.account.data))
         }
 
         let remoteChainSelector
@@ -1482,7 +1476,7 @@
           const cur =
             inboundRateLimiterState.tokens +
             inboundRateLimiterState.rate *
-              BigInt(Math.floor(Date.now() / 1000) - base.inboundRateLimit.lastUpdated.toNumber())
+            BigInt(Math.floor(Date.now() / 1000) - base.inboundRateLimit.lastUpdated.toNumber())
           if (cur < inboundRateLimiterState.capacity) inboundRateLimiterState.tokens = cur
           else inboundRateLimiterState.tokens = inboundRateLimiterState.capacity
         }
@@ -1497,7 +1491,7 @@
           const cur =
             outboundRateLimiterState.tokens +
             outboundRateLimiterState.rate *
-              BigInt(Math.floor(Date.now() / 1000) - base.outboundRateLimit.lastUpdated.toNumber())
+            BigInt(Math.floor(Date.now() / 1000) - base.outboundRateLimit.lastUpdated.toNumber())
           if (cur < outboundRateLimiterState.capacity) outboundRateLimiterState.tokens = cur
           else outboundRateLimiterState.tokens = outboundRateLimiterState.capacity
         }
