import util from 'util'

import {
  Aptos,
  AptosConfig,
  Deserializer,
  Network,
  SimpleTransaction,
  TransactionResponseType,
} from '@aptos-labs/ts-sdk'
import {
  type BytesLike,
  concat,
  dataLength,
  dataSlice,
  decodeBase64,
  getBytes,
  hexlify,
  isBytesLike,
  isHexString,
  zeroPadValue,
} from 'ethers'
import { memoize } from 'micro-memoize'
import type { PickDeep, SetRequired } from 'type-fest'

import { generateUnsignedCcipSend, getFee } from './send.ts'
import { type LogFilter, type TokenInfo, type TokenPoolRemote, Chain } from '../chain.ts'
import {
  type EVMExtraArgsV2,
  type ExtraArgs,
  type SVMExtraArgsV1,
  EVMExtraArgsV2Tag,
  SVMExtraArgsV1Tag,
} from '../extra-args.ts'
import type { LeafHasher } from '../hasher/common.ts'
import { supportedChains } from '../supported-chains.ts'
import {
  type AnyMessage,
  type CCIPMessage,
  type CCIPRequest,
  type ChainTransaction,
  type CommitReport,
  type ExecutionReceipt,
  type ExecutionReport,
  type Lane,
  type Log_,
  type NetworkInfo,
  type OffchainTokenData,
  ChainFamily,
} from '../types.ts'
import {
  convertKeysToCamelCase,
  decodeAddress,
  decodeOnRampAddress,
  getAddressBytes,
  getDataBytes,
  networkInfo,
  parseTypeAndVersion,
} from '../utils.ts'
import { generateUnsignedExecuteReport } from './exec.ts'
import { getAptosLeafHasher } from './hasher.ts'
import { getUserTxByVersion, getVersionTimestamp, streamAptosLogs } from './logs.ts'
import { getTokenInfo } from './token.ts'
import { EVMExtraArgsV2Codec, SVMExtraArgsV1Codec, isAptosAccount } from './types.ts'
import type { CCIPMessage_V1_6_EVM } from '../evm/messages.ts'
import {
  decodeMessage,
  fetchAllMessagesInBatch,
  fetchCCIPRequestById,
  fetchCCIPRequestsInTx,
} from '../requests.ts'

/**
 * Aptos chain implementation supporting Aptos networks.
 */
export class AptosChain extends Chain<typeof ChainFamily.Aptos> {
  static {
    supportedChains[ChainFamily.Aptos] = AptosChain
  }
  static readonly family = ChainFamily.Aptos
  static readonly decimals = 8

  readonly network: NetworkInfo<typeof ChainFamily.Aptos>
  readonly provider: Aptos

  getTokenInfo: (token: string) => Promise<TokenInfo>
  _getAccountModulesNames: (address: string) => Promise<string[]>

  /**
   * Creates a new AptosChain instance.
   * @param provider - Aptos SDK provider instance.
   * @param network - Network information for this chain.
   */
  constructor(provider: Aptos, network: NetworkInfo) {
    if (network.family !== ChainFamily.Aptos) {
      throw new Error(`Invalid network family: ${network.family}, expected ${ChainFamily.Aptos}`)
    }
    super()

    this.provider = provider
    this.network = network
    this.typeAndVersion = memoize(this.typeAndVersion.bind(this), {
      maxSize: 100,
      maxArgs: 1,
      expires: 60e3, // 1min
    })
    this.getTransaction = memoize(this.getTransaction.bind(this), {
      maxSize: 100,
      maxArgs: 1,
    })
    this.getTokenForTokenPool = memoize(this.getTokenForTokenPool.bind(this), {
      maxSize: 100,
      maxArgs: 1,
    })
    this.getTokenInfo = memoize((token) => getTokenInfo(this.provider, token), {
      maxSize: 100,
      maxArgs: 1,
    })

    this._getAccountModulesNames = memoize(
      (address) =>
        this.provider
          .getAccountModules({ accountAddress: address })
          .then((modules) => modules.map(({ abi }) => abi!.name)),
      { maxSize: 100, maxArgs: 1 },
    )
    this.provider.getTransactionByVersion = memoize(
      this.provider.getTransactionByVersion.bind(this.provider),
      {
        maxSize: 100,
        async: true,
        transformKey: ([arg]) => [(arg as { ledgerVersion: number }).ledgerVersion],
      },
    )
  }

  /**
   * Creates an AptosChain instance from an existing Aptos provider.
   * @param provider - Aptos SDK provider instance.
   * @returns A new AptosChain instance.
   */
  static async fromProvider(provider: Aptos): Promise<AptosChain> {
    return new AptosChain(provider, networkInfo(`aptos:${await provider.getChainId()}`))
  }

  /**
   * Creates an AptosChain instance from an Aptos configuration.
   * @param config - Aptos configuration object.
   * @returns A new AptosChain instance.
   */
  static async fromAptosConfig(config: AptosConfig): Promise<AptosChain> {
    const provider = new Aptos(config)
    return this.fromProvider(provider)
  }

  /**
   * Creates an AptosChain instance from a URL or network identifier.
   * @param url - RPC URL or Aptos Network enum value.
   * @param network - Optional network specification.
   * @returns A new AptosChain instance.
   */
  static async fromUrl(url: string | Network, network?: Network): Promise<AptosChain> {
    if (network) {
      // pass
    } else if (Object.values(Network).includes(url as Network)) network = url as Network
    else if (url.includes('mainnet')) network = Network.MAINNET
    else if (url.includes('testnet')) network = Network.TESTNET
    else if (url.includes('local')) network = Network.LOCAL
    else throw new Error(`Unknown Aptos network: ${url}`)
    const config: AptosConfig = new AptosConfig({
      network,
      fullnode: url.includes('://') ? url : undefined,
      // indexer: url.includes('://') ? `${url}/v1/graphql` : undefined,
    })
    return this.fromAptosConfig(config)
  }

  /** {@inheritDoc Chain.getBlockTimestamp} */
  async getBlockTimestamp(version: number | 'finalized'): Promise<number> {
    return getVersionTimestamp(this.provider, version)
  }

  /** {@inheritDoc Chain.getTransaction} */
  async getTransaction(hashOrVersion: string | number): Promise<ChainTransaction> {
    let tx
    if (isHexString(hashOrVersion, 32)) {
      tx = await this.provider.getTransactionByHash({
        transactionHash: hashOrVersion,
      })
    } else if (!isNaN(+hashOrVersion)) {
      tx = await getUserTxByVersion(this.provider, +hashOrVersion)
    } else {
      throw new Error(`Invalid transaction hash or version: ${hashOrVersion}`)
    }
    if (tx.type !== TransactionResponseType.User) throw new Error('Invalid transaction type')

    return {
      hash: tx.hash,
      blockNumber: +tx.version,
      from: tx.sender,
      timestamp: +tx.timestamp / 1e6,
      logs: tx.events.map((event, index) => ({
        address: event.type.slice(0, event.type.lastIndexOf('::')),
        transactionHash: tx.hash,
        index,
        blockNumber: +tx.version, // we use version as Aptos' blockNumber, as blockHeight isn't very useful
        data: event.data as Record<string, unknown>,
        topics: [event.type.slice(event.type.lastIndexOf('::') + 2)],
      })),
    }
  }

  /** {@inheritDoc Chain.getLogs} */
  async *getLogs(opts: LogFilter & { versionAsHash?: boolean }): AsyncIterableIterator<Log_> {
    yield* streamAptosLogs(this.provider, opts)
  }

  /** {@inheritDoc Chain.fetchRequestsInTx} */
  async fetchRequestsInTx(tx: string | ChainTransaction): Promise<CCIPRequest[]> {
    return fetchCCIPRequestsInTx(this, typeof tx === 'string' ? await this.getTransaction(tx) : tx)
  }

  /** {@inheritDoc Chain.fetchRequestById} */
  override async fetchRequestById(
    messageId: string,
    onRamp?: string,
    opts?: { page?: number },
  ): Promise<CCIPRequest> {
    if (!onRamp) throw new Error('onRamp is required')
    return fetchCCIPRequestById(this, messageId, {
      address: await this.getOnRampForRouter(onRamp, 0n),
      ...opts,
    })
  }

  /** {@inheritDoc Chain.fetchAllMessagesInBatch} */
  async fetchAllMessagesInBatch<
    R extends PickDeep<
      CCIPRequest,
      'lane' | `log.${'topics' | 'address' | 'blockNumber'}` | 'message.header.sequenceNumber'
    >,
  >(
    request: R,
    commit: Pick<CommitReport, 'minSeqNr' | 'maxSeqNr'>,
    opts?: { page?: number },
  ): Promise<R['message'][]> {
    return fetchAllMessagesInBatch(this, request, commit, opts)
  }

  /** {@inheritDoc Chain.typeAndVersion} */
  async typeAndVersion(address: string) {
    // requires address with `::<module>` suffix
    const [typeAndVersion] = await this.provider.view<[string]>({
      payload: {
        function: `${address}::type_and_version` as `${string}::${string}::type_and_version`,
      },
    })
    return parseTypeAndVersion(typeAndVersion)
  }

  /** {@inheritDoc Chain.getRouterForOnRamp} */
  getRouterForOnRamp(onRamp: string, _destChainSelector: bigint): Promise<string> {
    // router is same package as onramp, changing only module
    return Promise.resolve(onRamp.split('::')[0] + '::router')
  }

  /** {@inheritDoc Chain.getRouterForOffRamp} */
  getRouterForOffRamp(offRamp: string, _sourceChainSelector: bigint): Promise<string> {
    return Promise.resolve(offRamp.split('::')[0] + '::router')
  }

  /** {@inheritDoc Chain.getNativeTokenForRouter} */
  getNativeTokenForRouter(_router: string): Promise<string> {
    return Promise.resolve('0xa')
  }

  /** {@inheritDoc Chain.getOffRampsForRouter} */
  getOffRampsForRouter(router: string, _sourceChainSelector: bigint): Promise<string[]> {
    return Promise.resolve([router.split('::')[0] + '::offramp'])
  }

  /** {@inheritDoc Chain.getOnRampForRouter} */
  getOnRampForRouter(router: string, _destChainSelector: bigint): Promise<string> {
    return Promise.resolve(router.split('::')[0] + '::onramp')
  }

  /** {@inheritDoc Chain.getOnRampForOffRamp} */
  async getOnRampForOffRamp(offRamp: string, sourceChainSelector: bigint): Promise<string> {
    const [sourceChainConfig] = await this.provider.view<[{ on_ramp: string }]>({
      payload: {
        function:
          `${offRamp.includes('::') ? offRamp : offRamp + '::offramp'}::get_source_chain_config` as `${string}::${string}::get_source_chain_config`,
        functionArguments: [sourceChainSelector],
      },
    })
    return decodeAddress(sourceChainConfig.on_ramp, networkInfo(sourceChainSelector).family)
  }

  /** {@inheritDoc Chain.getCommitStoreForOffRamp} */
  getCommitStoreForOffRamp(offRamp: string): Promise<string> {
    return Promise.resolve(offRamp.split('::')[0] + '::offramp')
  }

  /** {@inheritDoc Chain.getTokenForTokenPool} */
  async getTokenForTokenPool(tokenPool: string): Promise<string> {
    const modulesNames = (await this._getAccountModulesNames(tokenPool))
      .reverse()
      .filter((name) => name.endsWith('token_pool'))
    let firstErr
    for (const name of modulesNames) {
      try {
        const res = await this.provider.view<[string]>({
          payload: {
            function: `${tokenPool}::${name}::get_token`,
          },
        })
        return res[0]
      } catch (err) {
        firstErr ??= err as Error
      }
    }
    throw firstErr ?? new Error(`Could not view 'get_token' in ${tokenPool}`)
  }

  /** {@inheritDoc Chain.getTokenAdminRegistryFor} */
  async getTokenAdminRegistryFor(address: string): Promise<string> {
    const registry = address.split('::')[0] + '::token_admin_registry'
    const [type] = await this.typeAndVersion(registry)
    if (type !== 'TokenAdminRegistry') {
      throw new Error(`Expected ${registry} to have TokenAdminRegistry type, got=${type}`)
    }
    return registry
  }
<<<<<<< HEAD
  // Static methods for decoding
=======

  /**
   * Static wallet loader - override to implement custom wallet loading.
   * @param _opts - Wallet loading options.
   * @throws Error by default - must be overridden.
   */
  static getWallet(_opts: { wallet?: unknown } = {}): Promise<AptosAsyncAccount> {
    return Promise.reject(new Error('TODO according to your environment'))
  }

  /**
   * Loads a wallet for signing transactions.
   * @param opts - Wallet loading options, supports private key as bytes.
   * @returns Aptos account instance.
   */
  async getWallet(opts: { wallet?: unknown } = {}): Promise<AptosAsyncAccount> {
    if (isBytesLike(opts.wallet)) {
      return Account.fromPrivateKey({
        privateKey: new Ed25519PrivateKey(opts.wallet, false),
      })
    }
    return (this.constructor as typeof AptosChain).getWallet(opts)
  }

  /** {@inheritDoc Chain.getWalletAddress} */
  async getWalletAddress(opts?: { wallet?: unknown }): Promise<string> {
    return (await this.getWallet(opts)).accountAddress.toString()
  }

  /**
   * Decodes a CCIP message from an Aptos log event.
   * @param log - Log with data field.
   * @returns Decoded CCIPMessage or undefined if not valid.
   */
>>>>>>> 8336d00d
  static decodeMessage(log: {
    data: BytesLike | Record<string, unknown>
  }): CCIPMessage | undefined {
    const { data } = log
    if (
      (typeof data !== 'string' || !data.startsWith('{')) &&
      (typeof data !== 'object' || data == null || isBytesLike(data))
    )
      throw new Error(`invalid log data: ${util.inspect(log)}`)
    // offload massaging to generic decodeJsonMessage
    try {
      return decodeMessage(data)
    } catch (_) {
      // return undefined
    }
  }

  /**
   * Decodes extra arguments from Aptos CCIP messages.
   * @param extraArgs - Encoded extra arguments bytes.
   * @returns Decoded extra arguments or undefined if unknown format.
   */
  static decodeExtraArgs(
    extraArgs: BytesLike,
  ):
    | (EVMExtraArgsV2 & { _tag: 'EVMExtraArgsV2' })
    | (SVMExtraArgsV1 & { _tag: 'SVMExtraArgsV1' })
    | undefined {
    const data = getDataBytes(extraArgs),
      tag = dataSlice(data, 0, 4)
    switch (tag) {
      case EVMExtraArgsV2Tag: {
        const parsed = EVMExtraArgsV2Codec.parse(getBytes(dataSlice(data, 4)))
        // Aptos serialization of EVMExtraArgsV2: 37 bytes total: 4 tag + 32 LE gasLimit + 1 allowOOOE
        return {
          _tag: 'EVMExtraArgsV2',
          ...parsed,
          gasLimit: BigInt(parsed.gasLimit),
        }
      }
      case SVMExtraArgsV1Tag: {
        const parsed = SVMExtraArgsV1Codec.parse(getBytes(dataSlice(data, 4)))
        // Aptos serialization of SVMExtraArgsV1: 13 bytes total: 4 tag + 8 LE computeUnits
        return {
          _tag: 'SVMExtraArgsV1',
          ...parsed,
          computeUnits: BigInt(parsed.computeUnits),
          accountIsWritableBitmap: BigInt(parsed.accountIsWritableBitmap),
          tokenReceiver: decodeAddress(new Uint8Array(parsed.tokenReceiver), ChainFamily.Solana),
          accounts: parsed.accounts.map((account) =>
            decodeAddress(new Uint8Array(account), ChainFamily.Solana),
          ),
        }
      }
    }
  }

  /**
   * Encodes extra arguments for Aptos CCIP messages.
   * @param extraArgs - Extra arguments to encode.
   * @returns Encoded extra arguments as hex string.
   */
  static encodeExtraArgs(extraArgs: ExtraArgs): string {
    if ('gasLimit' in extraArgs && 'allowOutOfOrderExecution' in extraArgs)
      return concat([EVMExtraArgsV2Tag, EVMExtraArgsV2Codec.serialize(extraArgs).toBytes()])
    else if ('computeUnits' in extraArgs)
      return concat([
        SVMExtraArgsV1Tag,
        SVMExtraArgsV1Codec.serialize({
          ...extraArgs,
          computeUnits: Number(extraArgs.computeUnits),
          tokenReceiver: getAddressBytes(extraArgs.tokenReceiver),
          accounts: extraArgs.accounts.map(getAddressBytes),
        }).toBytes(),
      ])
    throw new Error('Aptos can only encode EVMExtraArgsV2 & SVMExtraArgsV1')
  }

  /**
   * Decodes commit reports from an Aptos log event.
   * @param log - Log with data field.
   * @param lane - Lane info for filtering.
   * @returns Array of CommitReport or undefined if not valid.
   */
  static decodeCommits({ data }: Pick<Log_, 'data'>, lane?: Lane): CommitReport[] | undefined {
    if (!data || typeof data != 'object') throw new Error('invalid aptos log')
    const data_ = data as { blessed_merkle_roots: unknown[]; unblessed_merkle_roots: unknown[] }
    if (!data_.blessed_merkle_roots) return
    let commits = (
      convertKeysToCamelCase(
        data_.blessed_merkle_roots.concat(data_.unblessed_merkle_roots),
        (v) => (typeof v === 'string' && v.match(/^\d+$/) ? BigInt(v) : v),
      ) as CommitReport[]
    ).map((c) => ({
      ...c,
      onRampAddress: decodeOnRampAddress(
        c.onRampAddress,
        networkInfo(c.sourceChainSelector).family,
      ),
    }))
    if (lane) {
      commits = commits.filter(
        (c) =>
          c.sourceChainSelector === lane.sourceChainSelector && c.onRampAddress === lane.onRamp,
      )
    }
    return commits
  }

  /**
   * Decodes an execution receipt from an Aptos log event.
   * @param log - Log with data field.
   * @returns ExecutionReceipt or undefined if not valid.
   */
  static decodeReceipt({ data }: Pick<Log_, 'data'>): ExecutionReceipt | undefined {
    if (!data || typeof data != 'object') throw new Error('invalid aptos log')
    const data_ = data as { message_id: string; state: number }
    if (!data_.message_id || !data_.state) return
    return convertKeysToCamelCase(data_, (v) =>
      typeof v === 'string' && v.match(/^\d+$/) ? BigInt(v) : v,
    ) as ExecutionReceipt
  }

  /**
   * Converts bytes to an Aptos address.
   * @param bytes - Bytes to convert.
   * @returns Aptos address (0x-prefixed hex, 32 bytes padded).
   */
  static getAddress(bytes: BytesLike): string {
    let suffix = ''
    if (typeof bytes === 'string' && !bytes.startsWith('0x')) {
      bytes = decodeBase64(bytes)
    } else if (typeof bytes === 'string') {
      const idx = bytes.indexOf('::')
      if (idx > 0) {
        suffix = bytes.slice(idx)
        bytes = bytes.slice(0, idx)
      }
    }
    if (dataLength(bytes) > 32) throw new Error(`Invalid aptos address: "${hexlify(bytes)}"`)
    return zeroPadValue(bytes, 32) + suffix
  }

  /**
   * Gets the leaf hasher for Aptos destination chains.
   * @param lane - Lane configuration.
   * @returns Leaf hasher function.
   */
  static getDestLeafHasher(lane: Lane): LeafHasher {
    return getAptosLeafHasher(lane)
  }

  /** {@inheritDoc Chain.getFee} */
  async getFee(router: string, destChainSelector: bigint, message: AnyMessage): Promise<bigint> {
    return getFee(this.provider, router, destChainSelector, message)
  }

<<<<<<< HEAD
  // generate raw/unsigned `ccip_send` transaction
  async generateUnsignedSendMessage(
    sender: string,
    router: string,
    destChainSelector: bigint,
    message: AnyMessage & { fee?: bigint },
    opts: { approveMax?: boolean },
  ): Promise<Uint8Array[]> {
    if (!message.fee) message.fee = await this.getFee(router, destChainSelector, message)
    return Promise.all([
      generateUnsignedCcipSend(
        this.provider,
        sender,
        router,
        destChainSelector,
        message as SetRequired<typeof message, 'fee'>,
        opts,
      ),
    ])
  }

=======
  /** {@inheritDoc Chain.sendMessage} */
>>>>>>> 8336d00d
  async sendMessage(
    router: string,
    destChainSelector: bigint,
    message: AnyMessage & { fee?: bigint },
    opts: { wallet: unknown; approveMax?: boolean },
  ): Promise<CCIPRequest> {
    const account = opts.wallet
    if (!isAptosAccount(account)) {
      throw new Error(
        `${this.constructor.name}.sendMessage requires an Aptos account wallet, got=${util.inspect(opts.wallet)}`,
      )
    }

    const [unsignedBytes] = await this.generateUnsignedSendMessage(
      account.accountAddress.toString(),
      router,
      destChainSelector,
      message,
      opts,
    )
    const unsigned = SimpleTransaction.deserialize(new Deserializer(unsignedBytes))

    // Sign and submit the transaction
    const signed = await account.signTransactionWithAuthenticator(unsigned)
    const pendingTxn = await this.provider.transaction.submit.simple({
      transaction: unsigned,
      senderAuthenticator: signed,
    })

    // Wait for the transaction to be confirmed
    const { hash } = await this.provider.waitForTransaction({
      transactionHash: pendingTxn.hash,
    })

    // Return the CCIPRequest by fetching it
    return (await this.fetchRequestsInTx(await this.getTransaction(hash)))[0]
  }

  /** {@inheritDoc Chain.fetchOffchainTokenData} */
  fetchOffchainTokenData(request: CCIPRequest): Promise<OffchainTokenData[]> {
    // default offchain token data
    return Promise.resolve(request.message.tokenAmounts.map(() => undefined))
  }

<<<<<<< HEAD
  // generate raw/unsigned `manually_execute` transaction data
  async generateUnsignedExecuteReport(
    payer: string,
=======
  /** {@inheritDoc Chain.executeReport} */
  async executeReport(
>>>>>>> 8336d00d
    offRamp: string,
    execReport: ExecutionReport,
    opts: { gasLimit?: number },
  ): Promise<Uint8Array[]> {
    if (!('allowOutOfOrderExecution' in execReport.message && 'gasLimit' in execReport.message)) {
      throw new Error('Aptos expects EVMExtraArgsV2 reports')
    }

    return Promise.all([
      generateUnsignedExecuteReport(
        this.provider,
        payer,
        offRamp,
        execReport as ExecutionReport<CCIPMessage_V1_6_EVM>,
        opts,
      ),
    ])
  }

  async executeReport(
    offRamp: string,
    execReport: ExecutionReport,
    opts: { wallet: unknown; gasLimit?: number },
  ): Promise<ChainTransaction> {
    const account = opts.wallet
    if (!isAptosAccount(account)) {
      throw new Error(
        `${this.constructor.name}.sendMessage requires an Aptos account wallet, got=${util.inspect(opts?.wallet)}`,
      )
    }

    const [unsignedBytes] = await this.generateUnsignedExecuteReport(
      account.accountAddress.toString(),
      offRamp,
      execReport,
      opts,
    )
    const unsigned = SimpleTransaction.deserialize(new Deserializer(unsignedBytes))

    // Sign and submit the transaction
    const signed = await account.signTransactionWithAuthenticator(unsigned)
    const pendingTxn = await this.provider.transaction.submit.simple({
      transaction: unsigned,
      senderAuthenticator: signed,
    })

    // Wait for the transaction to be confirmed
    const { hash } = await this.provider.waitForTransaction({
      transactionHash: pendingTxn.hash,
    })
    return this.getTransaction(hash)
  }

  /**
   * Parses raw Aptos data into typed structures.
   * @param data - Raw data to parse.
   * @returns Parsed data or undefined.
   */
  static parse(data: unknown) {
    if (isBytesLike(data)) {
      const parsedExtraArgs = this.decodeExtraArgs(data)
      if (parsedExtraArgs) return parsedExtraArgs
    }
  }

  /** {@inheritDoc Chain.getSupportedTokens} */
  async getSupportedTokens(address: string, opts?: { page?: number }): Promise<string[]> {
    const res = []
    let page,
      nextKey = '0x0',
      hasMore
    do {
      ;[page, nextKey, hasMore] = await this.provider.view<[string[], string, boolean]>({
        payload: {
          function:
            `${address.split('::')[0] + '::token_admin_registry'}::get_all_configured_tokens` as `${string}::${string}::get_all_configured_tokens`,
          functionArguments: [nextKey, (opts?.page ?? 1000) || Number.MAX_SAFE_INTEGER],
        },
      })
      res.push(...page)
    } while (hasMore)
    return page
  }

  /** {@inheritDoc Chain.getRegistryTokenConfig} */
  async getRegistryTokenConfig(
    registry: string,
    token: string,
  ): Promise<{
    administrator: string
    pendingAdministrator?: string
    tokenPool?: string
  }> {
    const [tokenPool, administrator, pendingAdministrator] = await this.provider.view<
      [string, string, string]
    >({
      payload: {
        function:
          `${registry.includes('::') ? registry : registry + '::token_admin_registry'}::get_token_config` as `${string}::${string}::get_token_config`,
        functionArguments: [token],
      },
    })
    if (administrator.match(/^0x0*$/))
      throw new Error(`Token=${token} not registered in registry=${registry}`)
    return {
      administrator,
      ...(!pendingAdministrator.match(/^0x0*$/) && { pendingAdministrator }),
      ...(!tokenPool.match(/^0x0*$/) && { tokenPool }),
    }
  }

  /** {@inheritDoc Chain.getTokenPoolConfigs} */
  async getTokenPoolConfigs(tokenPool: string): Promise<{
    token: string
    router: string
    typeAndVersion?: string
  }> {
    const modulesNames = (await this._getAccountModulesNames(tokenPool))
      .reverse()
      .filter((name) => name.endsWith('token_pool'))
    let firstErr
    for (const name of modulesNames) {
      try {
        const [typeAndVersion, token, router] = await Promise.all([
          this.typeAndVersion(`${tokenPool}::${name}`),
          this.provider.view<[string]>({
            payload: {
              function: `${tokenPool}::${name}::get_token`,
              functionArguments: [],
            },
          }),
          this.provider.view<[string]>({
            payload: {
              function: `${tokenPool}::${name}::get_router`,
              functionArguments: [],
            },
          }),
        ])
        return {
          token: token[0],
          router: router[0],
          typeAndVersion: typeAndVersion[2],
        }
      } catch (err) {
        firstErr ??= err as Error
      }
    }
    throw firstErr ?? new Error(`Could not get tokenPool configs from ${tokenPool}`)
  }

  /** {@inheritDoc Chain.getTokenPoolRemotes} */
  async getTokenPoolRemotes(
    tokenPool: string,
    remoteChainSelector?: bigint,
  ): Promise<Record<string, TokenPoolRemote>> {
    type RawRateLimiterState_ = {
      capacity: string
      is_enabled: boolean
      last_updated: string
      rate: string
      tokens: string
    }
    const modulesNames = (await this._getAccountModulesNames(tokenPool))
      .reverse()
      .filter((name) => name.endsWith('token_pool'))
    let firstErr
    for (const name of modulesNames) {
      try {
        const [supportedChains] = remoteChainSelector
          ? [[remoteChainSelector]]
          : await this.provider.view<[string[]]>({
              payload: {
                function: `${tokenPool}::${name}::get_supported_chains`,
                functionArguments: [],
              },
            })
        return Object.fromEntries(
          await Promise.all(
            supportedChains.map(networkInfo).map(async (chain) => {
              const remoteToken$ = this.provider.view<[BytesLike]>({
                payload: {
                  function: `${tokenPool}::${name}::get_remote_token`,
                  functionArguments: [chain.chainSelector],
                },
              })
              const remotePools$ = this.provider.view<[BytesLike[]]>({
                payload: {
                  function: `${tokenPool}::${name}::get_remote_pools`,
                  functionArguments: [chain.chainSelector],
                },
              })
              const inboundRateLimiterState$ = this.provider.view<[RawRateLimiterState_]>({
                payload: {
                  function: `${tokenPool}::${name}::get_current_inbound_rate_limiter_state`,
                  functionArguments: [chain.chainSelector],
                },
              })
              const outboundRateLimiterState$ = this.provider.view<[RawRateLimiterState_]>({
                payload: {
                  function: `${tokenPool}::${name}::get_current_outbound_rate_limiter_state`,
                  functionArguments: [chain.chainSelector],
                },
              })
              const [
                [remoteToken],
                [remotePools],
                [inboundRateLimiterState],
                [outboundRateLimiterState],
              ] = await Promise.all([
                remoteToken$,
                remotePools$,
                inboundRateLimiterState$,
                outboundRateLimiterState$,
              ])
              return [
                chain.name,
                {
                  remoteToken: decodeAddress(remoteToken, chain.family),
                  remotePools: remotePools.map((pool) => decodeAddress(pool, chain.family)),
                  inboundRateLimiterState: inboundRateLimiterState.is_enabled
                    ? {
                        capacity: BigInt(inboundRateLimiterState.capacity),
                        lastUpdated: Number(inboundRateLimiterState.last_updated),
                        rate: BigInt(inboundRateLimiterState.rate),
                        tokens: BigInt(inboundRateLimiterState.tokens),
                      }
                    : null,
                  outboundRateLimiterState: outboundRateLimiterState.is_enabled
                    ? {
                        capacity: BigInt(outboundRateLimiterState.capacity),
                        lastUpdated: Number(outboundRateLimiterState.last_updated),
                        rate: BigInt(outboundRateLimiterState.rate),
                        tokens: BigInt(outboundRateLimiterState.tokens),
                      }
                    : null,
                },
              ] as const
            }),
          ),
        )
      } catch (err) {
        firstErr ??= err as Error
      }
    }
    throw firstErr ?? new Error(`Could not view 'get_remote_token' in ${tokenPool}`)
  }

  /** {@inheritDoc Chain.getFeeTokens} */
  async getFeeTokens(router: string): Promise<Record<string, TokenInfo>> {
    const [feeTokens] = await this.provider.view<[string[]]>({
      payload: {
        function:
          `${router.split('::')[0] + '::fee_quoter'}::get_fee_tokens` as `${string}::${string}::get_fee_tokens`,
      },
    })
    return Object.fromEntries(
      await Promise.all(
        feeTokens.map(async (token) => [token, await this.getTokenInfo(token)] as const),
      ),
    )
  }
}<|MERGE_RESOLUTION|>--- conflicted
+++ resolved
@@ -331,44 +331,12 @@
     }
     return registry
   }
-<<<<<<< HEAD
-  // Static methods for decoding
-=======
-
-  /**
-   * Static wallet loader - override to implement custom wallet loading.
-   * @param _opts - Wallet loading options.
-   * @throws Error by default - must be overridden.
-   */
-  static getWallet(_opts: { wallet?: unknown } = {}): Promise<AptosAsyncAccount> {
-    return Promise.reject(new Error('TODO according to your environment'))
-  }
-
-  /**
-   * Loads a wallet for signing transactions.
-   * @param opts - Wallet loading options, supports private key as bytes.
-   * @returns Aptos account instance.
-   */
-  async getWallet(opts: { wallet?: unknown } = {}): Promise<AptosAsyncAccount> {
-    if (isBytesLike(opts.wallet)) {
-      return Account.fromPrivateKey({
-        privateKey: new Ed25519PrivateKey(opts.wallet, false),
-      })
-    }
-    return (this.constructor as typeof AptosChain).getWallet(opts)
-  }
-
-  /** {@inheritDoc Chain.getWalletAddress} */
-  async getWalletAddress(opts?: { wallet?: unknown }): Promise<string> {
-    return (await this.getWallet(opts)).accountAddress.toString()
-  }
 
   /**
    * Decodes a CCIP message from an Aptos log event.
    * @param log - Log with data field.
    * @returns Decoded CCIPMessage or undefined if not valid.
    */
->>>>>>> 8336d00d
   static decodeMessage(log: {
     data: BytesLike | Record<string, unknown>
   }): CCIPMessage | undefined {
@@ -526,8 +494,7 @@
     return getFee(this.provider, router, destChainSelector, message)
   }
 
-<<<<<<< HEAD
-  // generate raw/unsigned `ccip_send` transaction
+  /** generate raw/unsigned `ccip_send` transaction */
   async generateUnsignedSendMessage(
     sender: string,
     router: string,
@@ -548,9 +515,7 @@
     ])
   }
 
-=======
   /** {@inheritDoc Chain.sendMessage} */
->>>>>>> 8336d00d
   async sendMessage(
     router: string,
     destChainSelector: bigint,
@@ -595,14 +560,9 @@
     return Promise.resolve(request.message.tokenAmounts.map(() => undefined))
   }
 
-<<<<<<< HEAD
-  // generate raw/unsigned `manually_execute` transaction data
+  /** generate raw/unsigned `manually_execute` transaction data */
   async generateUnsignedExecuteReport(
     payer: string,
-=======
-  /** {@inheritDoc Chain.executeReport} */
-  async executeReport(
->>>>>>> 8336d00d
     offRamp: string,
     execReport: ExecutionReport,
     opts: { gasLimit?: number },
@@ -622,6 +582,7 @@
     ])
   }
 
+  /** {@inheritDoc Chain.executeReport} */
   async executeReport(
     offRamp: string,
     execReport: ExecutionReport,
