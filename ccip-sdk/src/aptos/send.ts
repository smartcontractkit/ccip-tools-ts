--- conflicted
+++ resolved
@@ -78,21 +78,17 @@
   return BigInt(fee)
 }
 
-<<<<<<< HEAD
-export async function generateUnsignedCcipSend(
-=======
 /**
- * Sends a CCIP message through the Aptos router.
+ * Generate an unsigned ccip_send tx to send a CCIP message through the Aptos router.
  * @param provider - Aptos provider instance.
- * @param account - Account to sign the transaction.
+ * @param sender - sender account address
  * @param router - Router module address.
  * @param destChainSelector - Destination chain selector.
  * @param message - CCIP message with fee.
  * @param _opts - Optional parameters.
  * @returns Transaction hash.
  */
-export async function ccipSend(
->>>>>>> 8336d00d
+export async function generateUnsignedCcipSend(
   provider: Aptos,
   sender: string,
   router: string,
