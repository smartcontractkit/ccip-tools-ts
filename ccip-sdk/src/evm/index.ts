--- conflicted
+++ resolved
@@ -134,7 +134,7 @@
   } as unknown as CCIPMessage
 }
 
-<<<<<<< HEAD
+/** typeguard for ethers Signer interface (used for `wallet`s)  */
 function isSigner(wallet: unknown): wallet is Signer {
   return (
     typeof wallet === 'object' &&
@@ -144,11 +144,9 @@
   )
 }
 
-=======
 /**
  * EVM chain implementation supporting Ethereum-compatible networks.
  */
->>>>>>> 8336d00d
 export class EVMChain extends Chain<typeof ChainFamily.EVM> {
   static {
     supportedChains[ChainFamily.EVM] = EVMChain
@@ -203,62 +201,11 @@
     this.getFeeTokens = memoize(this.getFeeTokens.bind(this), { async: true, maxArgs: 1 })
   }
 
-<<<<<<< HEAD
-=======
-  /**
-   * Static wallet loader - override to implement custom wallet loading.
-   * @param _provider - Provider instance.
-   * @param _opts - Wallet loading options.
-   * @throws Error by default - must be overridden.
-   */
-  static getWallet(_provider: Provider, _opts: { wallet?: unknown }): Promise<Signer> {
-    throw new Error('static EVM wallet loading not available')
-  }
-
-  /** {@inheritDoc Chain.getWalletAddress} */
-  async getWallet(opts: { wallet?: unknown } = {}): Promise<Signer> {
-    if (
-      typeof opts.wallet === 'number' ||
-      (typeof opts.wallet === 'string' && opts.wallet.match(/^(\d+|0x[a-fA-F0-9]{40})$/))
-    ) {
-      // if given a number, numeric string or address, use ethers `provider.getSigner` (e.g. geth or MM)
-      return this.provider.getSigner(
-        typeof opts.wallet === 'string' && opts.wallet.match(/^0x[a-fA-F0-9]{40}$/)
-          ? opts.wallet
-          : Number(opts.wallet),
-      )
-    } else if (typeof opts.wallet === 'string') {
-      // support receiving private key directly (not recommended)
-      try {
-        return Promise.resolve(
-          new BaseWallet(
-            new SigningKey((opts.wallet.startsWith('0x') ? '' : '0x') + opts.wallet),
-            this.provider,
-          ),
-        )
-      } catch (_) {
-        // pass
-      }
-    } else if (opts.wallet instanceof AbstractSigner) {
-      // if given a signer, return/cache it
-      return opts.wallet
-    }
-    return (this.constructor as typeof EVMChain).getWallet(this.provider, opts)
-  }
-
->>>>>>> 8336d00d
   /**
    * Expose ethers provider's `listAccounts`, if provider supports it
    */
   async listAccounts(): Promise<string[]> {
     return (await this.provider.listAccounts()).map(({ address }) => address)
-  }
-
-<<<<<<< HEAD
-=======
-  /** {@inheritDoc Chain.getWalletAddress} */
-  async getWalletAddress(opts?: { wallet?: unknown }): Promise<string> {
-    return (await this.getWallet(opts)).getAddress()
   }
 
   /**
@@ -266,7 +213,6 @@
    * @param url - WebSocket (wss://) or HTTP (https://) endpoint URL.
    * @returns A ready JSON-RPC provider.
    */
->>>>>>> 8336d00d
   static async _getProvider(url: string): Promise<JsonRpcApiProvider> {
     let provider: JsonRpcApiProvider
     let providerReady: Promise<JsonRpcApiProvider>
@@ -1001,25 +947,19 @@
     })
   }
 
-<<<<<<< HEAD
   /**
    * Generate unsigned txs for ccipSend'ing a message
    * @param sender - sender address
    * @param router - address of the Router contract
    * @param destChainSelector - chainSelector of destination chain
    * @param message - AnyMessage to send; if `fee` is not present, it'll be calculated
-   * @param opts.approveMax - if tokens approvals are needed, opt into approving maximum allowance
+   * @param approveMax - if tokens approvals are needed, opt into approving maximum allowance
    * @returns Array containing 0 or more unsigned token approvals txs (if needed at the time of
    *   generation), followed by a ccipSend TransactionRequest
    */
   async generateUnsignedSendMessage(
     sender: string,
     router: string,
-=======
-  /** {@inheritDoc Chain.sendMessage} */
-  async sendMessage(
-    router_: string,
->>>>>>> 8336d00d
     destChainSelector: bigint,
     message: AnyMessage & { fee?: bigint },
     opts?: { approveMax?: boolean },
@@ -1080,6 +1020,7 @@
     return txRequests as SetRequired<(typeof txRequests)[number], 'from'>[]
   }
 
+  /** {@inheritDoc Chain.sendMessage} */
   async sendMessage(
     router_: string,
     destChainSelector: bigint,
@@ -1131,22 +1072,16 @@
     return fetchEVMOffchainTokenData(request)
   }
 
-<<<<<<< HEAD
   /**
    * Generate unsigned tx to manuallyExecute a message
    * @param _payer - not used in EVM
    * @param offRamp - address of the OffRamp contract
    * @param execReport - execution report
-   * @param opts.gasLimit - gasLimitOverride for the ccipReceive call
-   * @param opts.tokensGasLimit - tokensGasLimitOverride for the tokenPool.mintOrRelease call
+   * @param opts - gas limit overrides for ccipReceive and tokenPool calls options
    * @returns array containing one unsigned `manuallyExecute` TransactionRequest object
    */
   async generateUnsignedExecuteReport(
     _payer: string,
-=======
-  /** {@inheritDoc Chain.executeReport} */
-  async executeReport(
->>>>>>> 8336d00d
     offRamp: string,
     execReport: ExecutionReport,
     opts: { gasLimit?: number; tokensGasLimit?: number },
@@ -1248,6 +1183,7 @@
     return [manualExecTx]
   }
 
+  /** {@inheritDoc Chain.executeReport} */
   async executeReport(
     offRamp: string,
     execReport: ExecutionReport,
