--- conflicted
+++ resolved
@@ -31,7 +31,7 @@
 } from './types.ts'
 
 /**
- * Filter options for log queries across chains.
+ * Filter options for getLogs queries across chains.
  */
 export type LogFilter = {
   /** Starting block number (inclusive). */
@@ -251,15 +251,6 @@
    */
   abstract getTokenAdminRegistryFor(address: string): Promise<string>
   /**
-<<<<<<< HEAD
-=======
-   * Build, derive, load or fetch a wallet for this instance which will be used in any tx send operation.
-   * @param opts - Options containing `wallet` parameter for cli or environmental parameters to help pick a wallet.
-   * @returns Address of fetched (and stored internally) account.
-   */
-  abstract getWalletAddress(opts?: { wallet?: unknown }): Promise<string>
-  /**
->>>>>>> 8336d00d
    * Fetch the current fee for a given intended message
    * @param router - router address on this chain
    * @param destChainSelector - dest network selector
@@ -267,13 +258,12 @@
    */
   abstract getFee(router: string, destChainSelector: bigint, message: AnyMessage): Promise<bigint>
   /**
-<<<<<<< HEAD
    * Generate unsigned txs for ccipSend'ing a message
    * @param sender - sender address
    * @param router - address of the Router contract
    * @param destChainSelector - chainSelector of destination chain
    * @param message - AnyMessage to send; if `fee` is not present, it'll be calculated
-   * @param opts.approveMax - if tokens approvals are needed, opt into approving maximum allowance
+   * @param approveMax - if tokens approvals are needed, opt into approving maximum allowance
    * @returns chain-family specific unsigned txs
    */
   abstract generateUnsignedSendMessage(
@@ -284,22 +274,13 @@
     opts?: { approveMax?: boolean },
   ): Promise<unknown>
   /**
-   * Send a CCIP message through a router using provided wallet
-   * @param router - router address on this chain
-   * @param destChainSelector - dest network selector
-   * @param message - message to send
-   * @param opts.wallet - chain-specific wallet or signer instance, to sign transactions
-   * @param opts.approveMax - approve the maximum amount of tokens to transfer
-   * @returns CCIPRequest object with info of the sent message
-=======
-   * Send a CCIP message through a router using loaded wallet.
+   * Send a CCIP message through a router using provided wallet.
    * @param router - Router address on this chain.
    * @param destChainSelector - Destination network selector.
    * @param message - Message to send.
    * @param opts - Optional parameters:
    *   - `wallet`: cli or environmental parameters to help pick a wallet
    *   - `approveMax`: approve the maximum amount of tokens to transfer
->>>>>>> 8336d00d
    */
   abstract sendMessage(
     router: string,
@@ -318,10 +299,10 @@
    * @param payer - address which will be used to transmit the report tx
    * @param offRamp - address of the OffRamp contract
    * @param execReport - execution report
-   * @param opts.gasLimit - gasLimit or computeUnits limit override for the ccipReceive call
-   * @param opts.tokensGasLimit - For EVM, overrides gasLimit on tokenpPool call
-   * @param opts.forceBuffer - For Solana, send report in chunks to OffRamp, to later execute
-   * @param opts.forceLookupTable - For Solana, create and extend addresses in a lookup table before executing
+   * @param gasLimit - gasLimit or computeUnits limit override for the ccipReceive call
+   * @param tokensGasLimit - For EVM, overrides gasLimit on tokenpPool call
+   * @param forceBuffer - For Solana, send report in chunks to OffRamp, to later execute
+   * @param forceLookupTable - For Solana, create and extend addresses in a lookup table before executing
    * @returns array containing one unsigned `manuallyExecute` TransactionRequest object
    */
   abstract generateUnsignedExecuteReport(
@@ -340,7 +321,7 @@
    * @param offRamp - offRamp address on this dest chain
    * @param execReport - execution report containing messages to execute, proofs and offchainTokenData
    * @param opts - general options for execution (see [[generateUnsignedExecuteReport]])
-   * @param opts.wallet - chain-specific wallet or signer instance, to sign transactions
+   * @param wallet - chain-specific wallet or signer instance, to sign transactions
    * @returns transaction of the execution
    */
   abstract executeReport(
