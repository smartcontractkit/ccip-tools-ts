--- conflicted
+++ resolved
@@ -150,20 +150,12 @@
     return Promise.reject(new Error('Not implemented'))
   }
 
-<<<<<<< HEAD
   // Static methods for decoding
-=======
-  /** {@inheritDoc Chain.getWalletAddress} */
-  async getWalletAddress(_opts?: { wallet?: unknown }): Promise<string> {
-    return Promise.reject(new Error('Not implemented'))
-  }
-
   /**
    * Decodes a CCIP message from a Sui log event.
    * @param _log - Log event data.
    * @returns Decoded CCIPMessage or undefined if not valid.
    */
->>>>>>> 8336d00d
   static decodeMessage(_log: Log_): CCIPMessage_V1_6_Sui | undefined {
     throw new Error('Not implemented')
   }
@@ -233,7 +225,7 @@
     return Promise.reject(new Error('Not implemented'))
   }
 
-<<<<<<< HEAD
+  /** {@inheritDoc Chain.generateUnsignedSendMessage} */
   override generateUnsignedSendMessage(
     _sender: string,
     _router: string,
@@ -244,9 +236,7 @@
     return Promise.reject(new Error('Not implemented'))
   }
 
-=======
   /** {@inheritDoc Chain.sendMessage} */
->>>>>>> 8336d00d
   async sendMessage(
     _router: string,
     _destChainSelector: bigint,
@@ -265,7 +255,7 @@
     return Promise.resolve(request.message.tokenAmounts.map(() => undefined))
   }
 
-<<<<<<< HEAD
+  /** {@inheritDoc Chain.generateUnsignedExecuteReport} */
   override generateUnsignedExecuteReport(
     _payer: string,
     _offRamp: string,
@@ -275,9 +265,7 @@
     return Promise.reject(new Error('Not implemented'))
   }
 
-=======
   /** {@inheritDoc Chain.executeReport} */
->>>>>>> 8336d00d
   async executeReport(
     _offRamp: string,
     _execReport: ExecutionReport,
