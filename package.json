--- conflicted
+++ resolved
@@ -25,16 +25,7 @@
     "./dist/**"
   ],
   "devDependencies": {
-<<<<<<< HEAD
-    "@eslint/js": "9.25.1",
     "@types/bn.js": "^5.1.6",
-    "@types/jest": "29.5.14",
-    "@types/node": "22.15.3",
-    "@types/yargs": "17.0.33",
-    "eslint": "9.25.1",
-    "eslint-config-prettier": "10.1.2",
-    "eslint-import-resolver-typescript": "4.3.4",
-=======
     "@eslint/js": "9.27.0",
     "@types/jest": "29.5.14",
     "@types/node": "22.15.26",
@@ -42,49 +33,31 @@
     "eslint": "9.27.0",
     "eslint-config-prettier": "10.1.5",
     "eslint-import-resolver-typescript": "4.4.1",
->>>>>>> 69eb7889
     "eslint-plugin-import": "2.31.0",
     "eslint-plugin-prettier": "5.2.6",
     "ethers-abitype": "1.0.3",
     "glob": "11.0.2",
     "jest": "29.7.0",
     "prettier": "3.5.3",
-<<<<<<< HEAD
-    "ts-jest": "29.3.2",
-    "tsx": "^4.19.4",
-    "typescript": "5.8.3",
-    "typescript-eslint": "8.31.1"
-  },
-  "dependencies": {
-    "@coral-xyz/anchor": "0.29.0",
-    "@inquirer/prompts": "7.5.0",
-    "@solana/spl-token": "0.4.13",
-=======
     "ts-jest": "29.3.4",
     "tsx": "4.19.4",
     "typescript": "5.8.3",
     "typescript-eslint": "8.33.0"
   },
   "dependencies": {
+    "@coral-xyz/anchor": "0.29.0",
     "@inquirer/prompts": "7.5.3",
->>>>>>> 69eb7889
+    "@solana/spl-token": "0.4.13",
     "@xlabs-xyz/ledger-signer-ethers-v6": "^0.0.1",
     "abitype": "1.0.8",
     "bn.js": "^5.2.2",
     "borsh": "^2.0.0",
-<<<<<<< HEAD
     "bs58": "^6.0.0",
     "buffer-layout": "^1.2.2",
-    "ethers": "6.13.7",
-    "tslib": "2.8.1",
-    "yaml": "2.7.1",
-    "yargs": "17.7.2"
-=======
     "ethers": "6.14.3",
     "tslib": "2.8.1",
     "yaml": "2.8.0",
     "yargs": "18.0.0"
->>>>>>> 69eb7889
   },
   "overrides": {
     "@xlabs-xyz/ledger-signer-ethers-v6": {
