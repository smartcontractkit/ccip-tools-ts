{
  "name": "@chainlink/ccip-tools-ts",
  "version": "0.2.9",
  "description": "CLI and library to interact with CCIP",
  "author": "Chainlink devs",
  "license": "MIT",
  "type": "module",
  "main": "dist/lib/index.js",
  "module": "dist/lib/index.js",
  "types": "dist/lib/index.d.ts",
  "bin": "dist/ccip-tools-ts",
  "scripts": {
    "test": "jest",
    "lint": "prettier --check ./src && eslint ./src",
    "lint:fix": "prettier --write ./src && eslint --fix ./src",
    "typecheck": "tsc --noEmit",
    "generate": "node ./generate.cjs ./src/abi/* ./src/lib/selectors.ts ./src/index.ts",
    "build": "npm run clean && npm run generate && tsc -p ./tsconfig.build.json && npm run make-script",
    "make-script": "sed -e '1s|#!/.*|#!/usr/bin/env node|' ./dist/index.js > ./dist/ccip-tools-ts && chmod +x ./dist/ccip-tools-ts && rm -v ./dist/index.js",
    "start": "tsx src",
    "clean": "rm -rfv ./dist ./coverage",
    "prepare": "npm run build"
  },
  "files": [
    "./dist/**"
  ],
  "devDependencies": {
<<<<<<< HEAD
    "@eslint/js": "9.31.0",
    "@types/bn.js": "^5.2.0",
=======
    "@types/bn.js": "^5.2.0",
    "@eslint/js": "9.33.0",
>>>>>>> 8851735c
    "@types/jest": "30.0.0",
    "@types/node": "24.3.0",
    "@types/yargs": "17.0.33",
    "eslint": "9.33.0",
    "eslint-config-prettier": "10.1.8",
    "eslint-import-resolver-typescript": "4.4.4",
    "eslint-plugin-import": "2.32.0",
    "eslint-plugin-prettier": "5.5.4",
    "ethers-abitype": "1.0.3",
    "glob": "11.0.3",
    "jest": "30.0.5",
    "prettier": "3.6.2",
    "ts-jest": "29.4.1",
    "tsx": "4.20.4",
    "typescript": "5.9.2",
    "typescript-eslint": "8.40.0"
  },
  "dependencies": {
    "@coral-xyz/anchor": "0.29.0",
    "@inquirer/prompts": "7.8.3",
    "@solana/spl-token": "0.4.13",
    "@solana/web3.js": "^1.98.2",
    "@xlabs-xyz/ledger-signer-ethers-v6": "^0.0.1",
    "abitype": "1.0.9",
    "bn.js": "^5.2.2",
    "borsh": "^2.0.0",
    "bs58": "^6.0.0",
    "buffer-layout": "^1.2.2",
    "ethers": "6.15.0",
    "ts-node": "^10.9.2",
    "tslib": "2.8.1",
    "yaml": "2.8.1",
    "yargs": "18.0.0"
  },
  "overrides": {
    "@xlabs-xyz/ledger-signer-ethers-v6": {
      "ethers": "$ethers"
    }
  },
  "prettier": {
    "trailingComma": "all",
    "tabWidth": 2,
    "semi": false,
    "singleQuote": true,
    "printWidth": 100
  },
  "jest": {
    "preset": "ts-jest/presets/js-with-ts-esm",
    "modulePathIgnorePatterns": [
      "<rootDir>/dist/"
    ],
    "moduleNameMapper": {
      "^@solana/web3\\.js$": "@solana/web3.js",
      "^bn\\.js$": "bn.js",
      "(.+)\\.[jt]s$": "$1"
    },
    "transform": {
      "^.+\\.ts$": [
        "ts-jest",
        {
          "useESM": true,
          "tsconfig": "tsconfig.test.json"
        }
      ]
    },
    "collectCoverage": true
  }
}<|MERGE_RESOLUTION|>--- conflicted
+++ resolved
@@ -25,13 +25,8 @@
     "./dist/**"
   ],
   "devDependencies": {
-<<<<<<< HEAD
-    "@eslint/js": "9.31.0",
-    "@types/bn.js": "^5.2.0",
-=======
     "@types/bn.js": "^5.2.0",
     "@eslint/js": "9.33.0",
->>>>>>> 8851735c
     "@types/jest": "30.0.0",
     "@types/node": "24.3.0",
     "@types/yargs": "17.0.33",
