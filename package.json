--- conflicted
+++ resolved
@@ -25,17 +25,10 @@
     "./dist/**"
   ],
   "devDependencies": {
-<<<<<<< HEAD
     "@types/bn.js": "^5.2.0",
     "@eslint/js": "9.31.0",
     "@types/jest": "30.0.0",
     "@types/node": "24.0.14",
-=======
-    "@eslint/js": "9.27.0",
-    "@types/bn.js": "^5.1.6",
-    "@types/jest": "29.5.14",
-    "@types/node": "22.15.26",
->>>>>>> 9d0339be
     "@types/yargs": "17.0.33",
     "eslint": "9.31.0",
     "eslint-config-prettier": "10.1.5",
