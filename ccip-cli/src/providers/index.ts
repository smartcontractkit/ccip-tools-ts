--- conflicted
+++ resolved
@@ -10,17 +10,10 @@
   supportedChains,
 } from '@chainlink/ccip-sdk/src/index.ts'
 
-<<<<<<< HEAD
-import './aptos.ts'
-import './evm.ts'
-import './solana.ts'
-import './ton.ts'
-=======
 import { loadAptosWallet } from './aptos.ts'
 import { loadEvmWallet } from './evm.ts'
 import { loadSolanaWallet } from './solana.ts'
 import type { Ctx } from '../commands/index.ts'
->>>>>>> e1fb60af
 
 const RPCS_RE = /\b(?:http|ws)s?:\/\/[\w/\\@&?%~#.,;:=+-]+/
 
