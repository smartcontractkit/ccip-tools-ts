--- conflicted
+++ resolved
@@ -11,11 +11,7 @@
 util.inspect.defaultOptions.depth = 6 // print down to tokenAmounts in requests
 // generate:nofail
 // `const VERSION = '${require('./package.json').version}-${require('child_process').execSync('git rev-parse --short HEAD').toString().trim()}'`
-<<<<<<< HEAD
-const VERSION = '0.91.1-c882e96'
-=======
 const VERSION = '0.92.0-42fc5dd'
->>>>>>> 094b8b45
 // generate:end
 
 const globalOpts = {
@@ -76,7 +72,7 @@
 }
 
 if (import.meta?.main || wasCalledAsScript()) {
-  const later = setTimeout(() => {}, 2 ** 31 - 1) // keep event-loop alive
+  const later = setTimeout(() => { }, 2 ** 31 - 1) // keep event-loop alive
   await main()
     .catch((err) => {
       console.error(err)
