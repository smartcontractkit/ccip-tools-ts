--- conflicted
+++ resolved
@@ -11,11 +11,7 @@
 util.inspect.defaultOptions.depth = 6 // print down to tokenAmounts in requests
 // generate:nofail
 // `const VERSION = '${require('./package.json').version}-${require('child_process').execSync('git rev-parse --short HEAD').toString().trim()}'`
-<<<<<<< HEAD
-const VERSION = '0.92.0-5519e16'
-=======
-const VERSION = '0.92.0-92cc8d4'
->>>>>>> 92b34697
+const VERSION = '0.92.0-f3065bf'
 // generate:end
 
 const globalOpts = {
@@ -76,7 +72,7 @@
 }
 
 if (import.meta?.main || wasCalledAsScript()) {
-  const later = setTimeout(() => { }, 2 ** 31 - 1) // keep event-loop alive
+  const later = setTimeout(() => {}, 2 ** 31 - 1) // keep event-loop alive
   await main()
     .catch((err) => {
       console.error(err)
